/*****************************************************************************
 * Licensed to Qualys, Inc. (QUALYS) under one or more
 * contributor license agreements.  See the NOTICE file distributed with
 * this work for additional information regarding copyright ownership.
 * QUALYS licenses this file to You under the Apache License, Version 2.0
 * (the "License"); you may not use this file except in compliance with
 * the License.  You may obtain a copy of the License at
 *
 *     http://www.apache.org/licenses/LICENSE-2.0
 *
 * Unless required by applicable law or agreed to in writing, software
 * distributed under the License is distributed on an "AS IS" BASIS,
 * WITHOUT WARRANTIES OR CONDITIONS OF ANY KIND, either express or implied.
 * See the License for the specific language governing permissions and
 * limitations under the License.
 *****************************************************************************/

        #include <errno.h>
#include <math.h>
#include <strings.h>
#include <sys/types.h>
#include <sys/ipc.h>
#include <sys/sem.h>

#include <ironbee/cfgmap.h>
#include <ironbee/debug.h>
#include <ironbee/engine.h>
#include <ironbee/module.h>
#include <ironbee/provider.h>
#include <ironbee/util.h>
#include <ironbee/config.h>

#include "lua/ironbee.h"
#if defined(__cplusplus) && !defined(__STDC_FORMAT_MACROS)
/* C99 requires that inttypes.h only exposes PRI* macros
 *  * for C++ implementations if this is defined: */
#define __STDC_FORMAT_MACROS
#endif
#include <inttypes.h>

#include <lua.h>

/* Define the module name as well as a string version of it. */
#define MODULE_NAME        rules
#define MODULE_NAME_STR    IB_XSTRINGIFY(MODULE_NAME)

/// @todo Fix this:
#ifndef X_MODULE_BASE_PATH
#define X_MODULE_BASE_PATH IB_XSTRINGIFY(MODULE_BASE_PATH)
#endif

/* Declare the public module symbol. */
IB_MODULE_DECLARE();

/**
 * Ironbee's root rule state.
 */
static lua_State *g_ironbee_rules_lua;

/**
 * @brief Semaphore ID used to protect Lua thread creation and destruction.
 */
static int g_lua_lock;

/**
 * @brief Callback type for functions executed protected by g_lua_lock.
 */
typedef ib_status_t(*critical_section_fn_t)(lua_State**);

static int ironbee_loaded_rule_count;

static ib_status_t add_lua_rule(ib_engine_t *ib,
                                lua_State* L,
                                const char* func_name,
                                const char* file)
{
  IB_FTRACE_INIT(add_lua_rule);
  ib_status_t ec;

  /* Load (compile) the lua module. */
  ec = luaL_loadfile(L, file);
  
  if (ec != 0) {
      ib_log_error(ib, 1, "Failed to load file module \"%s\" - %s (%d)",
                   file, lua_tostring(L, -1), ec);

      /* Get error string off the stack. */
      lua_pop(L, 1);
      IB_FTRACE_RET_STATUS(IB_EINVAL);
  }
  
  /* lua_isfunction(L, -1 ); */
  lua_setglobal(L, func_name);

  IB_FTRACE_RET_STATUS(IB_OK);
}

<<<<<<< HEAD
/**
 * @brief Load the ironbee-ffi.lua file into the given Lua state.
 * @param[out] L The Lua state to load the file into.
 */
static ib_status_t load_ironbee_ffi(ib_engine_t* ib, lua_State* L) {
  IB_FTRACE_INIT(load_inrbee_ffi);

  int ec;
  const char* ffi_file = X_MODULE_BASE_PATH "/ironbee-ffi.lua";
  ec = luaL_loadfile(L, ffi_file);

  if (ec != 0) {
    ib_log_error(ib, 1, "Failed to load %s - %s (%d)", 
                 ffi_file,
                 lua_tostring(L, -1),
                 ec);
    lua_pop(L, -1);
    IB_FTRACE_RET_STATUS(IB_EINVAL);
  }

  /* Evaluate the loaded ffi file. */
  ec = lua_pcall(L, 1, 0, 0);
  
  /* Only check errors if ec is not 0 (LUA_OK). */
  switch(ec) {
    case 0:
      IB_FTRACE_RET_STATUS(IB_OK);
    case LUA_ERRRUN:
      ib_log_error(ib, 1,
        "Error evaluating ffi %s - %s", ffi_file, lua_tostring(L, -1));
      /* Get error string off of the stack. */
      lua_pop(L, 1);
      IB_FTRACE_RET_STATUS(IB_EINVAL);
    case LUA_ERRMEM:
      ib_log_error(ib, 1,
        "Failed to allocate memory during FFI evaluation.");
      IB_FTRACE_RET_STATUS(IB_EINVAL);
    case LUA_ERRERR:
      ib_log_error(ib, 1,
        "Error fetching error message during FFI evaluation.");
      IB_FTRACE_RET_STATUS(IB_EINVAL);
#ifdef LUA_ERRGCMM
    /* If LUA_ERRGCMM is defined, include a custom error for it as well. 
       This was introduced in Lua 5.2. */
    case LUA_ERRGCMM:
      ib_log_error(ib, 1, "Garbage collection error during FFI evaluation.");
      IB_FTRACE_RET_STATUS(IB_EINVAL);
#endif
    default:
      ib_log_error(ib, 1, "Unexpected error(%d) during FFI evaluation.", ec);
      IB_FTRACE_RET_STATUS(IB_EINVAL);
  }
}


/**
 * @brief Call a named lua function (IronBee rule) in the given lua_State.
 * @param[in] ib the IronBee context. Used mostly for logging.
 * @param[in,out] tx the transaction object. This is passed to the rule
 *                as the local variable @c tx.
 * @param[in] L the Lua execution state/stack to use to call the rule.
 * @param[in] func_name the name of the Lua function to call.
 */
static ib_status_t call_lua_rule(ib_engine_t* ib,
                                 ib_tx_t* tx,
=======
/* FIXME - add static after this is used. */
ib_status_t call_lua_rule(ib_engine_t *, lua_State*, const char*);
ib_status_t call_lua_rule(ib_engine_t *ib,
>>>>>>> 80e1c8b7
                                 lua_State* L,
                                 const char* func_name)
{
  IB_FTRACE_INIT(call_lua_rule);
  
  int ec;
  
  if (!lua_checkstack(L, 5)) {
    ib_log_error(ib, 1, 
      "Not enough stack space to call Lua rule %s.", func_name);
    IB_FTRACE_RET_STATUS(IB_EINVAL);
  }
  
  /* Push the function on the stack. Preparation to call. */
  lua_getglobal(L, func_name);
  
  if (!lua_isfunction(L, -1)) {
    ib_log_error(ib, 1, "Variable \"%s\" is not a LUA function - %s",
                 func_name);

    /* Remove wrong parameter from stack. */
    lua_pop(L, 1);
    IB_FTRACE_RET_STATUS(IB_EINVAL);
  }
  
  /* Create a table for the coming function call. */
  lua_newtable(L);

  /* Push key. */
  lua_pushstring(L, "tx");

  /* Push value. */
  lua_pushlightuserdata(L, tx);

  /* Take key -2 and value -1 and assign it into -3. */
  lua_settable(L, -3);

  /* Pop the table and set it as the local env. */
  lua_setfenv(L, -1);
  
  /* Call the function on the stack wit 1 input, 0 outputs, and errmsg=0. */
  ec = lua_pcall(L, 1, 0, 0);
  
  /* Only check errors if ec is not 0 (LUA_OK). */
  if (ec!=0) {
    switch(ec) {
      case LUA_ERRRUN:
        ib_log_error(ib, 1, "Error running Lua Rule %s - %s",
                     func_name, lua_tostring(L, -1));

        /* Get error string off of the stack. */
        lua_pop(L, 1);
        IB_FTRACE_RET_STATUS(IB_EINVAL);
      case LUA_ERRMEM:
        ib_log_error(ib, 1, "Failed to allocate memory during Lua rule.");
        IB_FTRACE_RET_STATUS(IB_EINVAL);
      case LUA_ERRERR:
        ib_log_error(ib, 1, "Error fetching error message during Lua rule.");
        IB_FTRACE_RET_STATUS(IB_EINVAL);
#ifdef LUA_ERRGCMM
      /* If LUA_ERRGCMM is defined, include a custom error for it as well. 
         This was introduced in Lua 5.2. */
      case LUA_ERRGCMM:
        ib_log_error(ib, 1, "Garbage collection error during Lua rule.");
        IB_FTRACE_RET_STATUS(IB_EINVAL);
#endif
      default:
        ib_log_error(ib, 1, "Unexpected error(%d) during Lua rule.", ec);
        IB_FTRACE_RET_STATUS(IB_EINVAL);
    }
  }
  
  IB_FTRACE_RET_STATUS(IB_OK);
}

/**
 * @brief Print a thread name into the given character buffer.
 * @details The character buffer should be about 20 characters long
 * to store a %p formatted pointer of @c L prefixed with @c t_.
 * @param[out] thread_name the buffer the thread name is printed into.
 * @param[in] L the lua_State* whose pointer we will use as the thread name.
 */
static inline void sprint_threadname(char *thread_name, lua_State *L) {
  sprintf(thread_name, "t_%p", (void*)L);
}

/**
 * @brief Thread spawning critical section.
 * @details Do not call this outside of a locked semaphore.
 * @param[out] Copy the thread name into this buffer.
 */
static ib_status_t spawn_thread(lua_State **L) {
  IB_FTRACE_INIT(spawn_thread);
  char Lname[20];

  *L = lua_newthread(g_ironbee_rules_lua);

  sprint_threadname(Lname, *L);

  /* Store the thread at the global variable referenced. */
  lua_setglobal(g_ironbee_rules_lua, Lname);

  IB_FTRACE_RET_STATUS(IB_OK);
}

/**
 * @brief Thread joining critical section.
 * @details Do not call this outside of a locked semaphore.
 */
static ib_status_t join_thread(lua_State** L) {
  IB_FTRACE_INIT(join_thread);
  char Lname[20];
  sprint_threadname(Lname, *L);

  /* Put nil on the stack. */
  lua_pushnil(g_ironbee_rules_lua);

  /* Erase the referenced to the stack to allow GC. */
  lua_setglobal(g_ironbee_rules_lua, Lname);

  IB_FTRACE_RET_STATUS(IB_OK);
}

/**
 * @brief Call the given function @c fn(L) protected by @c g_lua_lock.
 * @param[in] ib IronBee context. Used mostly for logging.
 * @param[in] fn The call back to execute. This will operate on a lua_State**.
 * @param[in] L the Lua State to create or destroy.
 */
static ib_status_t call_in_critical_section(ib_engine_t* ib,
                                            critical_section_fn_t fn,
                                            lua_State** L)
{
  IB_FTRACE_INIT(call_in_critical_section);

  /* Return code from system calls. */
  int rc;

  /* Error code from Iron Bee calls. */
  ib_status_t ec;

  char *error_buf;
  const int error_buf_len = 1024;

  struct sembuf lock_sops[2];
  struct sembuf unlock_sop;

  /* To unlock, decrement to 0. */
  unlock_sop.sem_num = 0;
  unlock_sop.sem_op = -1;
  unlock_sop.sem_flg = 0;

  /* Wait for 0. */
  lock_sops[0].sem_num = 0;
  lock_sops[0].sem_op = 0;
  lock_sops[0].sem_flg = 0;

  /* Increment, taking ownership of the semaphore. */
  lock_sops[1].sem_num = 0;
  lock_sops[1].sem_op = 0;
  lock_sops[1].sem_flg = 0;

  rc = semop(g_lua_lock, lock_sops, 2);

  /* Report semop error and return. */
  if (rc==-1) {
    error_buf = (char*) malloc(error_buf_len);

    if (error_buf==NULL) {
      ib_log_error(ib, 1, "Cannot allocate memory.");
      IB_FTRACE_RET_STATUS(IB_EALLOC);
    }

    rc = strerror_r(errno, error_buf, error_buf_len);

    if (rc==-1) {
      ib_log_error(ib, 1, "Failed to lock Lua context - Unknown error.");
      free(error_buf);
      IB_FTRACE_RET_STATUS(IB_EUNKNOWN);
    }
    else {
      ib_log_error(ib, 1, "Failed to lock Lua context - %s.", error_buf);
      free(error_buf);
      IB_FTRACE_RET_STATUS(IB_EUNKNOWN);
    }
  }

  /* Execute lua call in critical section. */
  ec = fn(L);

  rc = semop(g_lua_lock, &unlock_sop, 1);

  /* Report semop error and return. */
  if (rc==-1) {
    error_buf = (char*) malloc(error_buf_len);

    if (error_buf==NULL) {
      ib_log_error(ib, 1, "Cannot allocate memory.");
      IB_FTRACE_RET_STATUS(IB_EALLOC);
    }

    rc = strerror_r(errno, error_buf, error_buf_len);

    if (rc==-1) {
      ib_log_error(ib, 1, "Failed to unlock Lua context - Unknown error.");
      free(error_buf);
      IB_FTRACE_RET_STATUS(IB_EUNKNOWN);
    }
    else {
      ib_log_error(ib, 1, "Failed to unlock Lua context - %s.", error_buf);
      free(error_buf);
      IB_FTRACE_RET_STATUS(IB_EUNKNOWN);
    }
  }

  IB_FTRACE_RET_STATUS(IB_OK);
} /* End call_critical_section */

/**
 * @brief Call the named rule on a new Lua stack.
 * @details This will atomically create and destroy a lua_State*
 *          allowing for concurrent execution of a rule
 *          by call_lua_rule(ib_engine_t*, ib_txt_t*, const char*).
 * @param[in] ib IronBee context.
 * @param[in,out] tx The transaction. The Rule may color this with data.
 * @param[in] func_name the Lua function name to call.
 *
 * FIXME - add static after this function is wired into the engine.
 *
 */
ib_status_t call_lua_rule_r(ib_engine_t* ib,
                            ib_tx_t* tx,
                            const char* func_name)
{
  IB_FTRACE_INIT(call_lua_rule_r);

  /* Return code from system calls. */
  ib_status_t ec;

  size_t thread_name_sz = 1024;
  char* thread_name = (char*) malloc(thread_name_sz);
  lua_State* L;

  ec = call_in_critical_section(ib, &spawn_thread, &L);

  if (ec!=IB_OK) {
    free(thread_name);
    IB_FTRACE_RET_STATUS(ec);
  }
    
  /* Call the rule in isolation. */
  ec = call_lua_rule(ib, tx, L, func_name);

  if (ec!=IB_OK) {
    free(thread_name);
    IB_FTRACE_RET_STATUS(ec);
  }

  ec = call_in_critical_section(ib, &join_thread, &L);

  free(thread_name);

  IB_FTRACE_RET_STATUS(ec);
}

/**
 * @brief Parse a RuleExt directive.
 * @details Register lua function. RuleExt file:/path/to/rule.lua phase:REQUEST
 * @param[in,out] cp Configuration parser that contains the engine being
 *                configured.
 * @param[in] name The directive name.
 * @param[in] vars The list of variables passed to @code name.
 * @param[in] cbdata User data. Unused.
 */
static ib_status_t rules_ruleext_params(ib_cfgparser_t *cp,
                                        const char *name,
                                        ib_list_t *vars,
                                        void *cbdata)
{
  IB_FTRACE_INIT(rules_ruleext_params);
  
  ib_list_node_t* var = ib_list_first(vars);
  
  char* file = NULL;
  char* phase = NULL;
  char rule_name[20];

  ib_log_debug(cp->ib, 1, "Processing directive %s", name);

  if (cbdata!=NULL) {
    IB_FTRACE_MSG("Callback data is not null.");
  }
  
  if (var==NULL) {
    ib_log_error(cp->ib, 1, "RuleExt file.");
    IB_FTRACE_RET_STATUS(IB_EINVAL);
  }
  
  if (var->data==NULL) {
    ib_log_error(cp->ib, 1, "RuleExt file value missing.");
    IB_FTRACE_RET_STATUS(IB_EINVAL);
  }
  
  file = var->data;
  
  ib_log_debug(cp->ib, 1, "File %s", phase);

  var = ib_list_node_next(var);
  
  if (var==NULL) {
    ib_log_error(cp->ib, 1, "RuleExt rule phase.");
    IB_FTRACE_RET_STATUS(IB_EINVAL);
  }
  
  if (var->data==NULL) {
    ib_log_error(cp->ib, 1, "RuleExt rule phase value missing.");
    IB_FTRACE_RET_STATUS(IB_EINVAL);
  }
  
  phase = var->data;
  
  ib_log_debug(cp->ib, 1, "Phase %s", phase);

  if (strncasecmp(file, "lua:", 4)) {
    /* Lua rule. */
    
    ironbee_loaded_rule_count+=1;
    sprintf(rule_name, "lua:%010d", ironbee_loaded_rule_count);
    add_lua_rule(cp->ib, g_ironbee_rules_lua, file+4, rule_name);
    
  } else {
    ib_log_error(cp->ib, 1, "RuleExt does not support rule type %s.", file);
    IB_FTRACE_RET_STATUS(IB_EINVAL);
  }
  
  IB_FTRACE_RET_STATUS(IB_OK);
}

/**
 * @brief Parse a Rule directive.
 * @details Register a Rule directive to the engine.
 * @param[in,out] cp Configuration parser that contains the engine being
 *                configured.
 * @param[in] name The directive name.
 * @param[in] vars The list of variables passed to @code name.
 * @param[in] cbdata User data. Unused.
 */
static ib_status_t rules_rule_params(ib_cfgparser_t *cp,
                                     const char *name,
                                     ib_list_t *vars,
                                     void *cbdata)
{
  IB_FTRACE_INIT(rules_rule_params);

  ib_log_debug(cp->ib, 1, "Name: %s", name);

  ib_list_node_t* var = ib_list_first(vars);

  var = ib_list_node_next(var);

  if (cbdata!=NULL) {
    IB_FTRACE_MSG("Callback data is not null.");
  }

  IB_FTRACE_RET_STATUS(IB_OK);
}


static IB_DIRMAP_INIT_STRUCTURE(rules_directive_map) = {

    /* Give the config parser a callback for the directive GeoIPDatabaseFile */
    IB_DIRMAP_INIT_LIST(
        "Rule",
        rules_rule_params,
        NULL
    ),
    
    IB_DIRMAP_INIT_LIST(
        "RuleExt",
        rules_ruleext_params,
        NULL
    ),

    /* signal the end of the list */
    IB_DIRMAP_INIT_LAST
};

static ib_status_t rules_init(ib_engine_t *ib, ib_module_t *m)
{
  IB_FTRACE_INIT(rules_init);

  /* Return code from system calls. */
  int rc;

  /* Error code from Iron Bee calls. */
  ib_status_t ec;

  union semun sem_val;

  /* Initialize semaphore */
  sem_val.val=1;
  g_lua_lock = semget(IPC_PRIVATE, 1, 0);

  if (g_lua_lock==-1) {
    ib_log_error(ib, 1,
      "Failed to initialize Lua runtime lock - %s", strerror(errno));
    IB_FTRACE_RET_STATUS(IB_EALLOC);
  }

  rc = semctl(g_lua_lock, 0, SETVAL, sem_val);

  if (rc==-1) {
    ib_log_error(ib, 1,
      "Failed to initialize Lua runtime lock - %s", strerror(errno));
    semctl(g_lua_lock, IPC_RMID, 0);
    g_lua_lock = -1;
    IB_FTRACE_RET_STATUS(IB_EALLOC);
  }

  ib_log_debug(ib, 1, "Initializing rules module.");

  if (m==NULL) {
    IB_FTRACE_MSG("Module is null.");
    semctl(g_lua_lock, IPC_RMID, 0);
    g_lua_lock = -1;
    IB_FTRACE_RET_STATUS(IB_EINVAL);
  }
  
  ironbee_loaded_rule_count = 0;
  g_ironbee_rules_lua = luaL_newstate();
  luaL_openlibs(g_ironbee_rules_lua);

  ec = load_ironbee_ffi(ib, g_ironbee_rules_lua);

  if (ec!=IB_OK) {
    ib_log_error(ib, 1, "Failed to load FFI file for Lua rule execution.");
    semctl(g_lua_lock, IPC_RMID, 0);
    g_lua_lock = -1;
    IB_FTRACE_RET_STATUS(ec);
  }
   
  IB_FTRACE_RET_STATUS(IB_OK);
}

static ib_status_t rules_fini(ib_engine_t *ib, ib_module_t *m)
{
  IB_FTRACE_INIT(rules_fini);
  ib_log_debug(ib, 4, "Rules module unloading.");
    
  if (g_lua_lock>=0) {
    semctl(g_lua_lock, IPC_RMID, 0);
  }

  if (m==NULL) {
    IB_FTRACE_MSG("Module is null.");
    IB_FTRACE_RET_STATUS(IB_EINVAL);
  }

  if (g_ironbee_rules_lua != NULL) {
    lua_close(g_ironbee_rules_lua);
  }
    
  IB_FTRACE_RET_STATUS(IB_OK);
}

/* Initialize the module structure. */
IB_MODULE_INIT(
    IB_MODULE_HEADER_DEFAULTS,           /* Default metadata */
    MODULE_NAME_STR,                     /* Module name */
    IB_MODULE_CONFIG_NULL,               /* Global config data */
    NULL,                                /* Configuration field map */
    rules_directive_map,                 /* Config directive map */
    rules_init,                          /* Initialize function */
    rules_fini,                          /* Finish function */
    NULL,                                /* Context init function */
    NULL                                 /* Context fini function */
);
<|MERGE_RESOLUTION|>--- conflicted
+++ resolved
@@ -95,7 +95,6 @@
   IB_FTRACE_RET_STATUS(IB_OK);
 }
 
-<<<<<<< HEAD
 /**
  * @brief Load the ironbee-ffi.lua file into the given Lua state.
  * @param[out] L The Lua state to load the file into.
@@ -161,11 +160,6 @@
  */
 static ib_status_t call_lua_rule(ib_engine_t* ib,
                                  ib_tx_t* tx,
-=======
-/* FIXME - add static after this is used. */
-ib_status_t call_lua_rule(ib_engine_t *, lua_State*, const char*);
-ib_status_t call_lua_rule(ib_engine_t *ib,
->>>>>>> 80e1c8b7
                                  lua_State* L,
                                  const char* func_name)
 {
@@ -396,6 +390,7 @@
  * FIXME - add static after this function is wired into the engine.
  *
  */
+ib_status_t call_lua_rule_r(ib_engine_t*, ib_tx_t* , const char* );
 ib_status_t call_lua_rule_r(ib_engine_t* ib,
                             ib_tx_t* tx,
                             const char* func_name)
