--- conflicted
+++ resolved
@@ -210,33 +210,6 @@
     return -1;
 }
 
-/* Text versions of auth types */
-static const modhtp_nameval_t modhtp_authtypes[] = {
-    { "None",         HTP_AUTH_NONE },
-    { "Basic",        HTP_AUTH_BASIC },
-    { "Digest",       HTP_AUTH_DIGEST },
-#ifdef HTP_AUTH_HTP_AUTH_UNRECOGNIZED
-    { "Unrecognized", HTP_AUTH_UNRECOGNIZED },
-#endif
-    { "Unknown",      HTP_AUTH_UNKNOWN },
-};
-
-/* Lookup a numeric authtype from a name. */
-static const char * modhtp_authtype_name(int authtype)
-{
-    const modhtp_nameval_t *rec = modhtp_authtypes;
-
-    while (rec->val != HTP_AUTH_UNKNOWN) {
-        if (rec->val == authtype) {
-            return rec->name;
-        }
-
-        ++rec;
-    }
-
-    return rec->name;
-}
-
 /* Log htp data via ironbee logging. */
 static int modhtp_callback_log(
     htp_log_t *log)
@@ -329,13 +302,6 @@
     return IB_OK;
 }
 
-<<<<<<< HEAD
-static ib_status_t modhtp_field_gen_bytestr_ex(ib_data_t *data,
-                                               const char *name,
-                                               uint8_t *val,
-                                               size_t val_len,
-                                               ib_field_t **pf)
-=======
 /**
  * modhtp_table_iterator() callback to add a field to handle
  * request / response parameters
@@ -352,7 +318,6 @@
     const bstr    *key,
     void          *value,
     void          *data)
->>>>>>> 16264051
 {
     assert(tx != NULL);
     assert(key != NULL);
@@ -364,17 +329,9 @@
     ib_field_t *field;
     ib_status_t rc;
 
-<<<<<<< HEAD
-    if (val == NULL) {
-        if (pf != NULL) {
-            *pf = NULL;
-        }
-        return IB_EINVAL;
-=======
     /* Ignore if from wrong source */
     if (param->source != idata->source) {
         return IB_OK;
->>>>>>> 16264051
     }
 
     /* Create a list field as an alias into htp memory. */
@@ -449,12 +406,8 @@
         }
     }
 
-<<<<<<< HEAD
-        rc = ib_bytestr_setv_const(ibs, val, val_len);
-=======
-    return IB_OK;
-}
->>>>>>> 16264051
+    return IB_OK;
+}
 
 /**
  * Set a generic request / response item for libhpt by creating a
@@ -483,35 +436,6 @@
         return IB_OK;
     }
 
-<<<<<<< HEAD
-    /* If no field exists, then create one. */
-    rc = ib_data_add_bytestr_ex(data, name, strlen(name),
-                                val, val_len, pf);
-    return rc;
-}
-
-static ib_status_t modhtp_field_gen_bytestr(ib_data_t *data,
-                                            const char *name,
-                                            bstr *bs,
-                                            ib_field_t **pf)
-{
-    if (bs == NULL) {
-        if (pf != NULL) {
-            *pf = NULL;
-        }
-        return IB_EINVAL;
-    }
-
-    return modhtp_field_gen_bytestr_ex(data,
-                                       name,
-                                       (uint8_t *)bstr_ptr(bs),
-                                       bstr_len(bs),
-                                       pf);
-}
-
-#define modhtp_field_gen_list(data, name, pf) \
-    ib_data_add_list_ex((data), (name), strlen((name)), (pf))
-=======
     /* Hand it off to libhtp */
     hrc = fn(htx, data, dlen, HTP_ALLOC_COPY);
     if (hrc != HTP_OK) {
@@ -520,7 +444,6 @@
 
     return IB_OK;
 }
->>>>>>> 16264051
 
 /**
  * Set a generic request / response item for libhpt by creating a
@@ -1359,132 +1282,6 @@
     size_t param_count = 0;
     ib_status_t rc;
 
-<<<<<<< HEAD
-    /* Get the module config. */
-    rc = ib_context_module_config(ctx, IB_MODULE_STRUCT_PTR, (void *)&modcfg);
-    if (rc != IB_OK) {
-        ib_log_alert_tx(itx, "Failed to fetch module %s config: %s",
-                        MODULE_NAME_STR, ib_status_to_string(rc));
-        return rc;
-    }
-
-    /* Fetch context from the connection. */
-    modctx = (modhtp_context_t *)ib_conn_parser_context_get(iconn);
-
-    /* Use the current parser transaction to generate fields. */
-    /// @todo Check htp state, etc.
-    tx = modctx->htp->in_tx;
-    if (tx != NULL) {
-        const char *auth_type = modhtp_authtype_name(tx->request_auth_type);
-
-        htp_tx_set_user_data(tx, itx);
-
-        modhtp_field_gen_bytestr_ex(itx->data,
-                                    "auth_type",
-                                    (uint8_t *)auth_type,
-                                    strlen(auth_type),
-                                    NULL);
-
-        modhtp_field_gen_bytestr(itx->data,
-                                 "auth_username",
-                                 tx->request_auth_username,
-                                 NULL);
-
-        modhtp_field_gen_bytestr(itx->data,
-                                 "auth_password",
-                                 tx->request_auth_password,
-                                 NULL);
-
-        modhtp_field_gen_bytestr(itx->data,
-                                 "request_uri",
-                                 tx->request_uri_normalized,
-                                 NULL);
-
-        modhtp_field_gen_bytestr(itx->data,
-                                 "request_uri_scheme",
-                                 tx->parsed_uri->scheme,
-                                 NULL);
-
-        modhtp_field_gen_bytestr(itx->data,
-                                 "request_uri_username",
-                                 tx->parsed_uri->username,
-                                 NULL);
-
-        modhtp_field_gen_bytestr(itx->data,
-                                 "request_uri_password",
-                                 tx->parsed_uri->password,
-                                 NULL);
-
-        modhtp_field_gen_bytestr(itx->data,
-                                 "request_uri_host",
-                                 tx->parsed_uri->hostname,
-                                 NULL);
-
-        modhtp_field_gen_bytestr(itx->data,
-                                 "request_host",
-                                 tx->parsed_uri->hostname,
-                                 NULL);
-
-        modhtp_field_gen_bytestr(itx->data,
-                                 "request_uri_port",
-                                 tx->parsed_uri->port,
-                                 NULL);
-
-        modhtp_field_gen_bytestr(itx->data,
-                                 "request_uri_path",
-                                 tx->parsed_uri->path,
-                                 NULL);
-
-        modhtp_field_gen_bytestr(itx->data,
-                                 "request_uri_query",
-                                 tx->parsed_uri->query,
-                                 NULL);
-
-        modhtp_field_gen_bytestr(itx->data,
-                                 "request_uri_fragment",
-                                 tx->parsed_uri->fragment,
-                                 NULL);
-
-        rc = ib_data_add_list(itx->data, "request_cookies", &f);
-        if (   (tx->request_cookies != NULL)
-            && table_size(tx->request_cookies)
-            && (rc == IB_OK))
-        {
-            bstr *key = NULL;
-            bstr *value = NULL;
-
-            /// @todo Make this a function
-            table_iterator_reset(tx->request_cookies);
-            while ((key = table_iterator_next(tx->request_cookies,
-                                              (void *)&value)) != NULL)
-            {
-                ib_field_t *lf;
-
-                /* Create a list field as an alias into htp memory. */
-                rc = ib_field_create_bytestr_alias(&lf,
-                                                   itx->mp,
-                                                   bstr_ptr(key),
-                                                   bstr_len(key),
-                                                   (uint8_t *)bstr_ptr(value),
-                                                   bstr_len(value));
-                if (rc != IB_OK) {
-                    ib_log_debug3_tx(itx,
-                                     "Failed to create field: %s",
-                                     ib_status_to_string(rc));
-                }
-
-                /* Add the field to the field list. */
-                rc = ib_field_list_add(f, lf);
-                if (rc != IB_OK) {
-                    ib_log_debug3_tx(itx,
-                                     "Failed to add field: %s",
-                                     ib_status_to_string(rc));
-                }
-            }
-        }
-        else if (rc == IB_OK) {
-            ib_log_debug3_tx(itx, "No request cookies");
-=======
     /* If no libhtp transaction provided, get it from the context */
     if (htx == NULL) {
         modhtp_context_t *modctx;
@@ -1492,7 +1289,6 @@
         htx = modctx->htp->in_tx;
         if (htx == NULL) {
             return IB_EINVAL;
->>>>>>> 16264051
         }
         htp_tx_set_user_data((htp_tx_t *)htx, itx);
     }
@@ -1724,12 +1520,6 @@
     modctx->htp_cfg->log_level = HTP_LOG_DEBUG2;
     htp_config_set_tx_auto_destroy(modctx->htp_cfg, 0);
     htp_config_set_generate_request_uri_normalized(modctx->htp_cfg, 1);
-
-#ifdef htp_config_set_parse_request_auth
-    htp_config_set_parse_request_auth(modctx->htp_cfg, 1);
-#else
-    modctx->htp_cfg->parse_request_http_authentication = 1;
-#endif
 
     htp_config_register_urlencoded_parser(modctx->htp_cfg);
     htp_config_register_multipart_parser(modctx->htp_cfg);
