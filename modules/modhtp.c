--- conflicted
+++ resolved
@@ -481,8 +481,7 @@
  *  - IB_OK All OK
  *  - IB_EINVAL If either key or value of any iteration is NULL
  */
-static
-ib_status_t modhtp_set_header(
+static ib_status_t modhtp_set_header(
     const modhtp_txdata_t    *txdata,
     const char               *label,
     const ib_parsed_header_t *header,
@@ -819,57 +818,6 @@
 }
 
 /**
-<<<<<<< HEAD
- * Get the transaction data for a libhtp connection parser
- *
- * @param[in] parser libhtp connection parser
- *
- * @returns Pointer to the transaction data
- */
-static modhtp_txdata_t *modhtp_get_txdata_parser(
-    const htp_connp_t  *parser)
-{
-    assert(parser != NULL);
-    modhtp_txdata_t      *txdata;
-    modhtp_parser_data_t *parser_data;
-    htp_tx_t *htx;
-
-    parser_data = htp_connp_get_user_data(parser);
-    assert(parser_data != NULL);
-    assert(parser_data->parser == parser);
-
-    /**
-     * @todo Seems that libhtp is calling our callbacks after we've
-     * closed the connection.  Hopefully fixed in a future libhtp.  Because
-     * txdata is NULL, we have no way of logging to IronBee, etc., so log
-     * something to stderr.
-     */
-    if (parser_data->disconnected) {
-        return NULL;
-    }
-
-    /* Attempt to get the active libhtp transaction. */
-    htx = htp_connp_get_in_tx(parser);
-    if (htx == NULL) {
-        /* No active inbound transaction. */
-        htx = htp_connp_get_out_tx(parser);
-        if (htx == NULL) {
-            /* No active transaction. */
-            return NULL;
-        }
-    }
-
-    txdata = htp_tx_get_user_data(htx);
-    assert(txdata != NULL);
-    assert(txdata->parser_data != NULL);
-    assert(txdata->parser_data == parser_data);
-
-    return txdata;
-}
-
-/**
-=======
->>>>>>> 3a6e0d14
  * Check the modhtp connection parser status, get the related transactions
  *
  * @param[in] htx LibHTP transaction
@@ -1248,7 +1196,7 @@
 /**
  * Request start callback from libhtp
  *
- * @param[in] connp Connection parser
+ * @param[in] htx LibHTP transaction
  *
  * @returns Status code:
  *  - HTP_OK All OK
@@ -1257,7 +1205,7 @@
 static int modhtp_htp_req_start(
     htp_tx_t *htx)
 {
-    assert(connp != NULL);
+    assert(htx != NULL);
 
     ib_status_t      irc;
     modhtp_txdata_t *txdata;
@@ -1279,7 +1227,7 @@
 /**
  * Request line callback from libhtp
  *
- * @param[in] connp Connection parser
+ * @param[in] htx LibHTP transaction
  *
  * @returns Status code:
  *  - HTP_OK All OK
@@ -1352,30 +1300,20 @@
     return HTP_OK;
 }
 
-<<<<<<< HEAD
-/**
- * Request headers callback from libhtp
- *
- * @param[in] connp Connection parser
+/**
+ * Process request headers from LibHTP
+ *
+ * @param[in] txdata Transaction data
  *
  * @returns Status code:
  *  - HTP_OK All OK
  *  - HTP_ERROR An error occurred
  */
-static int modhtp_htp_req_headers(
-    htp_connp_t    *connp)
-{
-    assert(connp != NULL);
-
-    modhtp_txdata_t *txdata;
-    ib_status_t      irc;
-=======
 static int modhtp_process_req_headers(
     modhtp_txdata_t *txdata)
 {
     assert(txdata != NULL);
     ib_status_t irc;
->>>>>>> 3a6e0d14
 
     /* Prevent duplicate calls */
     if (ib_flags_all(txdata->flags, txdata_req_hdrs)) {
@@ -1395,17 +1333,15 @@
     return HTP_OK;
 }
 
-<<<<<<< HEAD
-/**
- * Request body callback from libhtp
- *
- * @param[in] htp_tx_data Transaction data
+/**
+ * Request headers callback from libhtp
+ *
+ * @param[in] htx LibHTP Transaction
  *
  * @returns Status code:
  *  - HTP_OK All OK
  *  - HTP_ERROR An error occurred
  */
-=======
 static int modhtp_htp_req_headers(
     htp_tx_t *htx)
 {
@@ -1425,7 +1361,15 @@
     return modhtp_process_req_headers(txdata);
 }
 
->>>>>>> 3a6e0d14
+/**
+ * Request body callback from libhtp
+ *
+ * @param[in] htp_tx_data LibHTP Transaction data
+ *
+ * @returns Status code:
+ *  - HTP_OK All OK
+ *  - HTP_ERROR An error occurred
+ */
 static int modhtp_htp_req_body_data(
     htp_tx_data_t    *htp_tx_data)
 {
@@ -1449,7 +1393,7 @@
 /**
  * Request trailer callback from libhtp
  *
- * @param[in] connp Connection parser
+ * @param[in] htx LibHTP transaction
  *
  * @returns Status code:
  *  - HTP_OK All OK
@@ -1482,7 +1426,7 @@
 /**
  * Request complete callback from libhtp
  *
- * @param[in] connp Connection parser
+ * @param[in] htx LibHTP transaction
  *
  * @returns Status code:
  *  - HTP_OK All OK
@@ -1514,7 +1458,7 @@
 /**
  * Response line callback from libhtp
  *
- * @param[in] connp Connection parser
+ * @param[in] htx LibHTP transaction
  *
  * @returns Status code:
  *  - HTP_OK All OK
@@ -1574,7 +1518,7 @@
 /**
  * Response headers callback from libhtp
  *
- * @param[in] connp Connection parser
+ * @param[in] htx LibHTP transaction
  *
  * @returns Status code:
  *  - HTP_OK All OK
@@ -1632,22 +1576,17 @@
     return HTP_OK;
 }
 
-<<<<<<< HEAD
-/**
- * Response complete callback from libhtp
- *
- * @param[in] connp Connection parser
+/**
+ * Response trailer callback from libhtp
+ *
+ * @param[in] htx LibHTP transaction
  *
  * @returns Status code:
  *  - HTP_OK All OK
  *  - HTP_ERROR An error occurred
  */
-static int modhtp_htp_rsp_complete(
-    htp_connp_t *connp)
-=======
 static int modhtp_htp_rsp_trailer(
     htp_tx_t *htx)
->>>>>>> 3a6e0d14
 {
     assert(htx != NULL);
 
@@ -1671,22 +1610,17 @@
     return HTP_OK;
 }
 
-<<<<<<< HEAD
-/**
- * Response trailer callback from libhtp
- *
- * @param[in] connp Connection parser
+/**
+ * Response complete callback from libhtp
+ *
+ * @param[in] htx LibHTP transaction
  *
  * @returns Status code:
  *  - HTP_OK All OK
  *  - HTP_ERROR An error occurred
  */
-static int modhtp_htp_rsp_trailer(
-    htp_connp_t      *connp)
-=======
 static int modhtp_htp_rsp_complete(
     htp_tx_t *htx)
->>>>>>> 3a6e0d14
 {
     assert(htx != NULL);
 
