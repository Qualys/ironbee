/*****************************************************************************
 * Licensed to Qualys, Inc. (QUALYS) under one or more
 * contributor license agreements.  See the NOTICE file distributed with
 * this work for additional information regarding copyright ownership.
 * QUALYS licenses this file to You under the Apache License, Version 2.0
 * (the "License"); you may not use this file except in compliance with
 * the License.  You may obtain a copy of the License at
 *
 *     http://www.apache.org/licenses/LICENSE-2.0
 *
 * Unless required by applicable law or agreed to in writing, software
 * distributed under the License is distributed on an "AS IS" BASIS,
 * WITHOUT WARRANTIES OR CONDITIONS OF ANY KIND, either express or implied.
 * See the License for the specific language governing permissions and
 * limitations under the License.
 *****************************************************************************/
#define _POSIX_SOURCE 1

/* These are required for getnameinfo */

/* Ironbee sets compile flags that cause these to fail.
 * The manpage for getnameinfo tells us:
   Feature Test Macro Requirements for glibc (see feature_test_macros(7)):

       getnameinfo(): _POSIX_C_SOURCE >= 1 || _XOPEN_SOURCE || _POSIX_SOURCE
 * I don't know why Ironbee wants these unset, so let's say POSIX
 */

#ifndef _POSIX_SOURCE
#define _POSIX_SOURCE 1
#endif

#include <stdio.h>
#include <string.h>
#include <unistd.h>
#include <stdlib.h>
#include <time.h>
#include <ts/ts.h>

#include <sys/socket.h>
#include <netdb.h>

// This gets the PRI*64 types
# define __STDC_FORMAT_MACROS 1
# include <inttypes.h>

#include <ironbee/engine.h>
#include <ironbee/plugin.h>
#include <ironbee/config.h>
#include <ironbee/module.h> /* Only needed while config is in here. */
#include <ironbee/provider.h>
#include <ironbee/plugin.h>


static void addr2str(const struct sockaddr *addr, char *str, int *port);

#define ADDRSIZE 48	/* what's the longest IPV6 addr ? */

ib_engine_t DLL_LOCAL *ironbee = NULL;
TSTextLogObject ironbee_log;
#define DEFAULT_LOG "ts-ironbee"

/* Plugin Structure */
ib_plugin_t DLL_LOCAL ibplugin = {
    IB_PLUGIN_HEADER_DEFAULTS,
    "ts-ironbee"
};

typedef struct {
  ib_conn_t *iconn;

  /* store the IPs here so we can clean them up and not leak memory */
  char remote_ip[ADDRSIZE];
  char local_ip[ADDRSIZE];
  TSHttpTxn txnp;	/* hack: conn data requires txnp to access */
} ib_ssn_ctx;

typedef struct {
  /* data filtering stuff */
  TSVIO output_vio;
  TSIOBuffer output_buffer;
  TSIOBufferReader output_reader;
  char *buf;
  unsigned int buflen;
} ib_filter_ctx;

typedef struct {
  ib_ssn_ctx *ssn;
  TSHttpTxn txnp;
  ib_filter_ctx in;
  ib_filter_ctx out;
} ib_txn_ctx;

/* mod_ironbee uses ib_state_notify_conn_data_[in|out]
 * for both headers and data
 */
typedef struct {
  enum { IBD_REQ, IBD_RESP } dir;
  const char *word;
  int (*hdr_get)(TSHttpTxn, TSMBuffer*, TSMLoc*);
  ib_status_t (*ib_notify)(ib_engine_t*, ib_conndata_t*);
} ironbee_direction;
static ironbee_direction ironbee_direction_req = {
  IBD_REQ, "request", TSHttpTxnClientReqGet, ib_state_notify_conn_data_in
};
static ironbee_direction ironbee_direction_resp = {
  IBD_RESP, "response", TSHttpTxnClientRespGet, ib_state_notify_conn_data_out
};

typedef struct {
  ironbee_direction *ibd;
  ib_filter_ctx *data;
} ibd_ctx;


static void ib_txn_ctx_destroy(ib_txn_ctx * data)
{
  if (data) {
    if (data->out.output_buffer) {
      TSIOBufferDestroy(data->out.output_buffer);
      data->out.output_buffer = NULL;
    }
    if (data->in.output_buffer) {
      TSIOBufferDestroy(data->in.output_buffer);
      data->in.output_buffer = NULL;
    }
    TSfree(data);
  }
}
static void ib_ssn_ctx_destroy(ib_ssn_ctx * data)
{
  if (data) {
    if (data->iconn)
      ib_state_notify_conn_closed(ironbee, data->iconn);
    TSfree(data);
  }
}

static void process_data(TSCont contp, ibd_ctx* ibd)
{
  TSVConn output_conn;
  TSIOBuffer buf_test;
  TSVIO input_vio;
  ib_txn_ctx *data;
  int64_t towrite;
  int64_t avail;
  int first_time = 0;
  char *bufp = NULL;

  TSDebug("ironbee", "Entering process_data()");
  /* Get the output (downstream) vconnection where we'll write data to. */

  output_conn = TSTransformOutputVConnGet(contp);

  /* Get the write VIO for the write operation that was performed on
   * ourself. This VIO contains the buffer that we are to read from
   * as well as the continuation we are to call when the buffer is
   * empty. This is the input VIO (the write VIO for the upstream
   * vconnection).
   */
  input_vio = TSVConnWriteVIOGet(contp);

  data = TSContDataGet(contp);
  if (!ibd->data->output_buffer) {
    first_time = 1;

    ibd->data->output_buffer = TSIOBufferCreate();
    ibd->data->output_reader = TSIOBufferReaderAlloc(ibd->data->output_buffer);
    TSDebug("ironbee", "\tWriting %d bytes on VConn", TSVIONBytesGet(input_vio));
    ibd->data->output_vio = TSVConnWrite(output_conn, contp, ibd->data->output_reader, INT64_MAX);
  }
  if (ibd->data->buf) {
    /* this is the second call to us, and we have data buffered.
     * Feed buffered data to ironbee
     */
        ib_conndata_t icdata;
          icdata.ib = ironbee;
          icdata.mp = data->ssn->iconn->mp;
          icdata.conn = data->ssn->iconn;
          icdata.dalloc = ibd->data->buflen;
          icdata.dlen = ibd->data->buflen;
          icdata.data = (uint8_t *)ibd->data->buf;
          (*ibd->ibd->ib_notify)(ironbee, &icdata);
    TSfree(ibd->data->buf);
    ibd->data->buf = NULL;
    ibd->data->buflen = 0;
  }

  /* test for input data */
  buf_test = TSVIOBufferGet(input_vio);

  if (!buf_test) {
    TSDebug("ironbee", "No more data, finishing");
    TSVIONBytesSet(ibd->data->output_vio, TSVIONDoneGet(input_vio));
    TSVIOReenable(ibd->data->output_vio);
    /* FIXME - is this right here - can conn data be kept across reqs? */
    ibd->data->output_buffer = NULL;
    ibd->data->output_reader = NULL;
    ibd->data->output_vio = NULL;
    return;
  }

  /* Determine how much data we have left to read. For this null
   * transform plugin this is also the amount of data we have left
   * to write to the output connection.
   */
  towrite = TSVIONTodoGet(input_vio);
  TSDebug("ironbee", "\ttoWrite is %" PRId64 "", towrite);

  if (towrite > 0) {
    /* The amount of data left to read needs to be truncated by
     * the amount of data actually in the read buffer.
     */

    /* first time through, we have to buffer the data until
     * after the headers have been sent.  Ugh!
     */
    if (first_time) {
      bufp = ibd->data->buf = TSmalloc(towrite);
      ibd->data->buflen = towrite;
    }
    
    avail = TSIOBufferReaderAvail(TSVIOReaderGet(input_vio));
    TSDebug("ironbee", "\tavail is %" PRId64 "", avail);
    if (towrite > avail) {
      towrite = avail;
    }

    if (towrite > 0) {
      int btowrite = towrite;
      /* Copy the data from the read buffer to the output buffer. */
      TSIOBufferCopy(TSVIOBufferGet(ibd->data->output_vio), TSVIOReaderGet(input_vio), towrite, 0);

      /* feed the data to ironbee, and consume them */
      while (btowrite > 0) {
        ib_conndata_t icdata;
        int64_t ilength;
        TSIOBufferReader input_reader = TSVIOReaderGet(input_vio);
        TSIOBufferBlock blkp = TSIOBufferReaderStart(input_reader);
        const char *ibuf = TSIOBufferBlockReadStart(blkp, input_reader, &ilength);

        /* feed it to ironbee or to buffer */
        if (first_time) {
          memcpy(bufp, ibuf, ilength);
          bufp += ilength;
        }
        else {
          icdata.ib = ironbee;
          icdata.mp = data->ssn->iconn->mp;
          icdata.conn = data->ssn->iconn;
          icdata.dalloc = ilength;
          icdata.dlen = ilength;
          icdata.data = (uint8_t *)ibuf;
          (*ibd->ibd->ib_notify)(ironbee, &icdata);
        }
  //"response", TSHttpTxnClientRespGet, ib_state_notify_conn_data_out
  //      ib_state_notify_conn_data_out(ironbee, &icdata);

        /* and mark it as all consumed */
        btowrite -= ilength;
        TSIOBufferReaderConsume(input_reader, ilength);
        TSVIONDoneSet(input_vio, TSVIONDoneGet(input_vio) + ilength);
      }
    }
  }

  /* Now we check the input VIO to see if there is data left to
   * read.
   */
  if (TSVIONTodoGet(input_vio) > 0) {
    if (towrite > 0) {
      /* If there is data left to read, then we reenable the output
       * connection by reenabling the output VIO. This will wake up
       * the output connection and allow it to consume data from the
       * output buffer.
       */
      TSVIOReenable(ibd->data->output_vio);

      /* Call back the input VIO continuation to let it know that we
       * are ready for more data.
       */
      TSContCall(TSVIOContGet(input_vio), TS_EVENT_VCONN_WRITE_READY, input_vio);
    }
  } else {
    /* If there is no data left to read, then we modify the output
     * VIO to reflect how much data the output connection should
     * expect. This allows the output connection to know when it
     * is done reading. We then reenable the output connection so
     * that it can consume the data we just gave it.
     */
    TSVIONBytesSet(ibd->data->output_vio, TSVIONDoneGet(input_vio));
    TSVIOReenable(ibd->data->output_vio);

    /* Call back the input VIO continuation to let it know that we
     * have completed the write operation.
     */
    TSContCall(TSVIOContGet(input_vio), TS_EVENT_VCONN_WRITE_COMPLETE, input_vio);
  }
}

static int data_event(TSCont contp, TSEvent event, ibd_ctx *ibd)
{
  /* Check to see if the transformation has been closed by a call to
   * TSVConnClose.
   */
  TSDebug("ironbee", "Entering out_data for %s\n", ibd->ibd->word);

  if (TSVConnClosedGet(contp)) {
    TSDebug("ironbee", "\tVConn is closed");
    TSContDestroy(contp);	/* from null-transform, ???? */


    return 0;
  }
    switch (event) {
    case TS_EVENT_ERROR:
      {
        TSVIO input_vio;

        TSDebug("ironbee", "\tEvent is TS_EVENT_ERROR");
        /* Get the write VIO for the write operation that was
         * performed on ourself. This VIO contains the continuation of
         * our parent transformation. This is the input VIO.
         */
        input_vio = TSVConnWriteVIOGet(contp);

        /* Call back the write VIO continuation to let it know that we
         * have completed the write operation.
         */
        TSContCall(TSVIOContGet(input_vio), TS_EVENT_ERROR, input_vio);
      }
      break;
    case TS_EVENT_VCONN_WRITE_COMPLETE:
      TSDebug("ironbee", "\tEvent is TS_EVENT_VCONN_WRITE_COMPLETE");
      /* When our output connection says that it has finished
       * reading all the data we've written to it then we should
       * shutdown the write portion of its connection to
       * indicate that we don't want to hear about it anymore.
       */
      TSVConnShutdown(TSTransformOutputVConnGet(contp), 0, 1);
      break;
    case TS_EVENT_VCONN_WRITE_READY:
      TSDebug("ironbee", "\tEvent is TS_EVENT_VCONN_WRITE_READY");
      /* fallthrough */
    default:
      TSDebug("ironbee", "\t(event is %d)", event);
      /* If we get a WRITE_READY event or any other type of
       * event (sent, perhaps, because we were reenabled) then
       * we'll attempt to transform more data.
       */
      process_data(contp, ibd);
      break;
    }

  return 0;
}
static int out_data_event(TSCont contp, TSEvent event, void *edata)
{
  ib_txn_ctx *data = TSContDataGet(contp);
  ibd_ctx direction;
  direction.ibd = &ironbee_direction_resp;
  direction.data = &data->out;
  return data_event(contp, event, &direction);
}
static int in_data_event(TSCont contp, TSEvent event, void *edata)
{
  ib_txn_ctx *data = TSContDataGet(contp);
  ibd_ctx direction;
  direction.ibd = &ironbee_direction_req;
  direction.data = &data->in;
  return data_event(contp, event, &direction);
}


static void process_hdr(ib_txn_ctx *data, TSHttpTxn txnp,
                        ironbee_direction *ibd)
{
  ib_conndata_t icdata;
  int rv;
  TSMBuffer bufp;
  TSMLoc hdr_loc;
  TSIOBuffer iobufp;
  TSIOBufferReader readerp;
  TSIOBufferBlock blockp;
  int64_t len;

  TSDebug("ironbee", "process %s headers\n", ibd->word);

  icdata.ib = ironbee;
  icdata.mp = data->ssn->iconn->mp;
  icdata.conn = data->ssn->iconn;

  /* before the HTTP headers comes the request line / response code */
  rv = (*ibd->hdr_get)(txnp, &bufp, &hdr_loc);
  if (rv) {
    TSError ("couldn't retrieve %s header: %d\n", ibd->word, rv);
    return;
  }

  /* Get the data into an IOBuffer so we can access them! */
  //iobufp = TSIOBufferSizedCreate(...);
  iobufp = TSIOBufferCreate();
  TSHttpHdrPrint(bufp, hdr_loc, iobufp);

  readerp = TSIOBufferReaderAlloc(iobufp);
  blockp = TSIOBufferReaderStart(readerp);

  len = TSIOBufferBlockReadAvail(blockp, readerp);
  icdata.data = (void*)TSIOBufferBlockReadStart(blockp, readerp, &len);
  icdata.dlen = icdata.dalloc = len;

  (*ibd->ib_notify)(ironbee, &icdata);

  TSIOBufferDestroy(iobufp);
  TSHandleMLocRelease(bufp, TS_NULL_MLOC, hdr_loc);
}

static int ironbee_plugin(TSCont contp, TSEvent event, void *edata)
{
  TSVConn connp;
  TSCont mycont;
  TSHttpTxn txnp = (TSHttpTxn) edata;
  TSHttpSsn ssnp = (TSHttpSsn) edata;
  ib_txn_ctx *txndata;
  ib_ssn_ctx *ssndata;

  TSDebug("ironbee", "Entering ironbee_plugin with %d", event);
  switch (event) {

  /* CONNECTION */
  case TS_EVENT_HTTP_SSN_START:
    /* start of connection */
    /* But we can't initialise conn stuff here, because there's
     * no API to get the connection stuff required by ironbee
     * at this point.  So instead, intercept the first TXN
     *
     * what we can and must do: create a new contp whose
     * lifetime is our ssn
     */
    mycont = TSContCreate(ironbee_plugin, NULL);
    TSHttpSsnHookAdd (ssnp, TS_HTTP_TXN_START_HOOK, mycont);
    TSContDataSet(mycont, NULL);

    TSHttpSsnHookAdd (ssnp, TS_HTTP_SSN_CLOSE_HOOK, mycont);

    TSHttpSsnReenable (ssnp, TS_EVENT_HTTP_CONTINUE);
    break;
  case TS_EVENT_HTTP_TXN_START:
    /* start of Request */
    /* First req on a connection, we set up conn stuff */
    ssndata = TSContDataGet(contp);
    if (ssndata == NULL) {
      ib_conn_t *iconn = NULL;
      ib_status_t rc;
      rc = ib_conn_create(ironbee, &iconn, contp);
      if (rc != IB_OK) {
        TSError("ironbee", "ib_conn_create: %d\n", rc);
        return rc; // FIXME - figure out what to do
      }
      ssndata = TSmalloc(sizeof(ib_ssn_ctx));
      memset(ssndata, 0, sizeof(ib_ssn_ctx));
      ssndata->iconn = iconn;
      ssndata->txnp = txnp;
      TSContDataSet(contp, ssndata);
      ib_state_notify_conn_opened(ironbee, iconn);
    }

    /* create a txn cont (request ctx) */
    mycont = TSContCreate(ironbee_plugin, NULL);
    txndata = TSmalloc(sizeof(ib_txn_ctx));
    memset(txndata, 0, sizeof(ib_txn_ctx));
    txndata->ssn = ssndata;
    txndata->txnp = txnp;
    TSContDataSet(mycont, txndata);

    /* With both of these, SSN_CLOSE gets called first.
     * I must be misunderstanding SSN
     * So hook it all to TXN
     */
    TSHttpTxnHookAdd(txnp, TS_HTTP_TXN_CLOSE_HOOK, mycont);

    /* Hook to process responses */
    TSHttpTxnHookAdd(txnp, TS_HTTP_READ_RESPONSE_HDR_HOOK, mycont);

    /* Hook to process requests */
    TSHttpTxnHookAdd(txnp, TS_HTTP_READ_REQUEST_HDR_HOOK, mycont);

    TSHttpTxnReenable(txnp, TS_EVENT_HTTP_CONTINUE);
    break;

  /* HTTP RESPONSE */
  case TS_EVENT_HTTP_READ_RESPONSE_HDR:
    txndata = TSContDataGet(contp);

    /* hook to examine output headers */
    /* Not sure why we can't do it right now, but it seems headers
     * are not yet available.
     * Can we use another case switch in this function?
     */
    TSHttpTxnHookAdd(txnp, TS_HTTP_SEND_RESPONSE_HDR_HOOK, contp);

    /* hook an output filter to watch data */
    connp = TSTransformCreate(out_data_event, txnp);
    TSContDataSet(connp, txndata);
    TSHttpTxnHookAdd(txnp, TS_HTTP_RESPONSE_TRANSFORM_HOOK, connp);

    TSHttpTxnReenable(txnp, TS_EVENT_HTTP_CONTINUE);
    break;

  /* hook for processing response headers */
  case TS_EVENT_HTTP_SEND_RESPONSE_HDR:
    txndata = TSContDataGet(contp);
    process_hdr(txndata, txnp, &ironbee_direction_resp);
    TSHttpTxnReenable(txnp, TS_EVENT_HTTP_CONTINUE);
    break;

  /* HTTP REQUEST */
  case TS_EVENT_HTTP_READ_REQUEST_HDR:
    txndata = TSContDataGet(contp);

    /* hook to examine output headers */
    /* Not sure why we can't do it right now, but it seems headers
     * are not yet available.
     * Can we use another case switch in this function?
     */
    //TSHttpTxnHookAdd(txnp, TS_HTTP_OS_DNS_HOOK, contp);
    TSHttpTxnHookAdd(txnp, TS_HTTP_PRE_REMAP_HOOK, contp);

    /* hook an input filter to watch data */
    connp = TSTransformCreate(in_data_event, txnp);
    TSContDataSet(connp, txndata);
    TSHttpTxnHookAdd(txnp, TS_HTTP_REQUEST_TRANSFORM_HOOK, connp);

    TSHttpTxnReenable(txnp, TS_EVENT_HTTP_CONTINUE);
    break;

  /* hook for processing incoming request/headers */
  case TS_EVENT_HTTP_PRE_REMAP:
    txndata = TSContDataGet(contp);
    process_hdr(txndata, txnp, &ironbee_direction_req);
    TSHttpTxnReenable(txnp, TS_EVENT_HTTP_CONTINUE);
    break;


  /* CLEANUP EVENTS */
  case TS_EVENT_HTTP_TXN_CLOSE:
    TSDebug("ironbee", "TXN Close: %x\n", contp);
    ib_txn_ctx_destroy(TSContDataGet(contp));
    TSContDataSet(contp, NULL);
    TSContDestroy(contp);
    TSHttpTxnReenable(txnp, TS_EVENT_HTTP_CONTINUE);
    break;

  case TS_EVENT_HTTP_SSN_CLOSE:
    TSDebug("ironbee", "SSN Close: %x\n", contp);
    ib_ssn_ctx_destroy(TSContDataGet(contp));
    TSContDestroy(contp);
    TSHttpSsnReenable(ssnp, TS_EVENT_HTTP_CONTINUE);
    break;

  /* if we get here we've got a bug */
  default:
    TSError("BUG: unhandled event %d in ironbee_plugin\n", event);
    break;
  }

  return 0;
}

<<<<<<< HEAD
static int check_ts_version(void)
=======
static int
check_ts_version(void)
>>>>>>> de4fad52
{

  const char *ts_version = TSTrafficServerVersionGet();
  int result = 0;

  if (ts_version) {
    int major_ts_version = 0;
    int minor_ts_version = 0;
    int patch_ts_version = 0;

    if (sscanf(ts_version, "%d.%d.%d", &major_ts_version, &minor_ts_version, &patch_ts_version) != 3) {
      return 0;
    }

    /* Need at least TS 2.0 */
    if (major_ts_version >= 2) {
      result = 1;
    }

  }

  return result;
}






static void ironbee_logger(void *dummy, int level,
                           const char *prefix, const char *file, int line,
                           const char *fmt, va_list ap)
{
    char buf[8192 + 1];
    int limit = 7000;
    int ec;
    TSReturnCode rc;
    const char *errmsg = NULL;

    /* Buffer the log line. */
    ec = vsnprintf(buf, sizeof(buf), fmt, ap);
    if (ec >= limit) {
        /* Mark as truncated, with a " ...". */
        memcpy(buf + (limit - 5), " ...", 5);
        errmsg = "Data truncated in log";
    }

    /* Write it to the ironbee log. */
<<<<<<< HEAD
    rc = prefix ? TSTextLogObjectWrite(ironbee_log, (char *)"%s: %s", prefix, buf)
                : TSTextLogObjectWrite(ironbee_log, (char *)"%s", buf);
=======
    /* FIXME: why is the format arg's prototype not const char* ? */
    rc = prefix ? TSTextLogObjectWrite(ironbee_log, (char*)"%s: %s\n", prefix, buf)
                : TSTextLogObjectWrite(ironbee_log, (char*)"%s\n", buf);
>>>>>>> de4fad52
    if (rc != TS_SUCCESS) {
        errmsg = "Data logging failed!";
    }
    if (errmsg != NULL)
        TSError("[ts-ironbee] %s\n", errmsg);
}
static void addr2str(const struct sockaddr *addr, char *str, int *port)
{
  char serv[8]; /* port num */
  int rv = getnameinfo(addr, sizeof(*addr), str, ADDRSIZE, serv, 8,
                       NI_NUMERICHOST|NI_NUMERICSERV);
  if (rv != 0) {
    TSError("[ts-ironbee] getnameinfo: %d\n", rv);
  }
  *port = atoi(serv);
}
static ib_status_t ironbee_conn_init(ib_engine_t *ib,
                                   ib_conn_t *iconn, void *cbdata)
{
  /* when does this happen? */
  ib_status_t rc;
  const struct sockaddr *addr;
  int port;

  TSCont contp = iconn->pctx;
  ib_ssn_ctx* data = TSContDataGet(contp);
//  ib_clog_debug(....);

  /* remote ip */
  addr = TSHttpTxnClientAddrGet(data->txnp);

  addr2str(addr, data->remote_ip, &port);

  iconn->remote_ipstr = data->remote_ip;
  rc = ib_data_add_bytestr(iconn->dpi,
                             "remote_ip",
                             (uint8_t *)iconn->remote_ipstr,
                             strlen(data->remote_ip),
                             NULL);
    if (rc != IB_OK) {
        return rc;
    }

  /* remote port */
  iconn->remote_port = port;
    rc = ib_data_add_num(iconn->dpi, "remote_port", port, NULL);
    if (rc != IB_OK) {
        return rc;
    }

  /* local end */
  addr = TSHttpTxnIncomingAddrGet(data->txnp);

  addr2str(addr, data->local_ip, &port);

    iconn->local_ipstr = data->local_ip;
    rc = ib_data_add_bytestr(iconn->dpi,
                             "local_ip",
                             (uint8_t *)iconn->local_ipstr,
                             strlen(data->local_ip),
                             NULL);
    if (rc != IB_OK) {
        return rc;
    }

    /* local_port */
    iconn->local_port = port;
    rc = ib_data_add_num(iconn->dpi, "local_port", port, NULL);
    if (rc != IB_OK) {
        return rc;
    }
  return IB_OK;
}

static IB_PROVIDER_IFACE_TYPE(logger) ironbee_logger_iface = {
    IB_PROVIDER_IFACE_HEADER_DEFAULTS,
    (ib_log_logger_fn_t)ironbee_logger
};


/* this can presumably be global since it's only setup on init */
//static ironbee_config_t ibconfig;
//#define TRACEFILE "/tmp/ironbee-trace"
#define TRACEFILE NULL

static void ibexit(void)
{
  TSTextLogObjectDestroy(ironbee_log);
  ib_engine_destroy(ironbee);
}
static int ironbee_init(const char *configfile, const char *logfile)
{
  /* grab from httpd module's post-config */
  ib_status_t rc;
//  ib_provider_t *lpr;
  ib_cfgparser_t *cp;
  ib_context_t *ctx;
  int rv;

  rc = ib_initialize();
  if (rc != IB_OK) {
    return rc;
  }

  ib_util_log_level(9);

  ib_trace_init(TRACEFILE);

  rc = ib_engine_create(&ironbee, &ibplugin);
  if (rc != IB_OK) {
    return rc;
  }

  rc = ib_provider_register(ironbee, IB_PROVIDER_TYPE_LOGGER, "ironbee-ts",
                            NULL, &ironbee_logger_iface, NULL);
  if (rc != IB_OK) {
    return rc;
  }

  ib_context_set_string(ib_context_engine(ironbee),
                        IB_PROVIDER_TYPE_LOGGER, "ironbee-ts");
  ib_context_set_num(ib_context_engine(ironbee),
                     IB_PROVIDER_TYPE_LOGGER ".log_level", 4);

  rc = ib_engine_init(ironbee);
  if (rc != IB_OK) {
    return rc;
  }

  /* success is documented as TS_LOG_ERROR_NO_ERROR but that's undefined.
   * It's actually a TS_SUCCESS (proxy/InkAPI.cc line 6641).
   */
  rv = TSTextLogObjectCreate(logfile, TS_LOG_MODE_ADD_TIMESTAMP, &ironbee_log);
  if (rv != TS_SUCCESS) {
    return IB_OK + rv;
  }
   
  rc = atexit(ibexit);
  if (rc != 0) {
    return IB_OK + rv;
  }

  ib_hook_register(ironbee, conn_opened_event,
                   (ib_void_fn_t)ironbee_conn_init, NULL);


  ib_state_notify_cfg_started(ironbee);
  ctx = ib_context_main(ironbee);

  ib_context_set_string(ctx, IB_PROVIDER_TYPE_LOGGER, "ironbee-ts");
  ib_context_set_num(ctx, "logger.log_level", 4);

  rc = ib_cfgparser_create(&cp, ironbee);
  if (rc != IB_OK) {
    return rc;
  }
  if (cp != NULL) {  // huh?
    ib_cfgparser_parse(cp, configfile);
    ib_cfgparser_destroy(cp);
  }
  ib_state_notify_cfg_finished(ironbee);


  return IB_OK;
}

void
TSPluginInit(int argc, const char *argv[])
{
  int rv;
  TSPluginRegistrationInfo info;
  TSCont cont;

<<<<<<< HEAD
  info.plugin_name = (char *)"ironbee";
  info.vendor_name = (char *)"Qualys, Inc";
  info.support_email = (char *)"ironbee-users@lists.sourceforge.com";
=======
  /* FIXME - check why these are char*, not const char* */
  info.plugin_name = (char*)"ironbee";
  info.vendor_name = (char*)"Qualys, Inc";
  info.support_email = (char*)"ironbee-users@lists.sourceforge.com";
>>>>>>> de4fad52

  if (TSPluginRegister(TS_SDK_VERSION_3_0, &info) != TS_SUCCESS) {
    TSError("[ironbee] Plugin registration failed.\n");
    goto Lerror;
  }

  if (!check_ts_version()) {
    TSError("[ironbee] Plugin requires Traffic Server 3.0 or later\n");
    goto Lerror;
  }

  cont = TSContCreate(ironbee_plugin, NULL);

  /* connection initialisation & cleanup */
  TSHttpHookAdd(TS_HTTP_SSN_START_HOOK, cont);


  if (argc < 2) {
    TSError("[ironbee] configuration file name required\n");
    goto Lerror;
  }
  rv = ironbee_init(argv[1], argc >= 3 ? argv[2] : DEFAULT_LOG);
  if (rv != IB_OK) {
    TSError("[ironbee] initialisation failed with %d\n", rv);
  }
  return;

Lerror:
  TSError("[ironbee] Unable to initialize plugin (disabled).\n");
}<|MERGE_RESOLUTION|>--- conflicted
+++ resolved
@@ -567,12 +567,7 @@
   return 0;
 }
 
-<<<<<<< HEAD
 static int check_ts_version(void)
-=======
-static int
-check_ts_version(void)
->>>>>>> de4fad52
 {
 
   const char *ts_version = TSTrafficServerVersionGet();
@@ -621,14 +616,8 @@
     }
 
     /* Write it to the ironbee log. */
-<<<<<<< HEAD
-    rc = prefix ? TSTextLogObjectWrite(ironbee_log, (char *)"%s: %s", prefix, buf)
-                : TSTextLogObjectWrite(ironbee_log, (char *)"%s", buf);
-=======
-    /* FIXME: why is the format arg's prototype not const char* ? */
     rc = prefix ? TSTextLogObjectWrite(ironbee_log, (char*)"%s: %s\n", prefix, buf)
                 : TSTextLogObjectWrite(ironbee_log, (char*)"%s\n", buf);
->>>>>>> de4fad52
     if (rc != TS_SUCCESS) {
         errmsg = "Data logging failed!";
     }
@@ -802,16 +791,10 @@
   TSPluginRegistrationInfo info;
   TSCont cont;
 
-<<<<<<< HEAD
+  /* FIXME - check why these are char*, not const char* */
   info.plugin_name = (char *)"ironbee";
   info.vendor_name = (char *)"Qualys, Inc";
   info.support_email = (char *)"ironbee-users@lists.sourceforge.com";
-=======
-  /* FIXME - check why these are char*, not const char* */
-  info.plugin_name = (char*)"ironbee";
-  info.vendor_name = (char*)"Qualys, Inc";
-  info.support_email = (char*)"ironbee-users@lists.sourceforge.com";
->>>>>>> de4fad52
 
   if (TSPluginRegister(TS_SDK_VERSION_3_0, &info) != TS_SUCCESS) {
     TSError("[ironbee] Plugin registration failed.\n");
