--- conflicted
+++ resolved
@@ -72,11 +72,8 @@
     ib_hash_t          *apis;             /**< Hash tracking provider APIs */
     ib_hash_t          *providers;        /**< Hash tracking providers */
     ib_hash_t          *tfns;             /**< Hash tracking transformations */
-<<<<<<< HEAD
     ib_rulelist_t      *rules;            /**< Global rules */
-=======
     ib_hash_t          *operators;        /**< Hash tracking operators */
->>>>>>> 40a5c454
 };
 
 /**
