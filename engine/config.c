--- conflicted
+++ resolved
@@ -176,7 +176,7 @@
                                const char *file)
 {
     IB_FTRACE_INIT();
-<<<<<<< HEAD
+
     int ec             = 0;    /* Error code for sys calls. */
     int fd             = 0;    /* File to read. */
     unsigned lineno    = 1;    /* Current line number */
@@ -186,17 +186,6 @@
     char *buf          = NULL; /* Buffer. */
     char *eol          = 0;    /* buf[eol] = end of line. */
     char *bol          = 0;    /* buf[bol] = begin line. */
-=======
-    int ec;                                    /**< Error code for sys calls. */
-    int fd = open(file, O_RDONLY);             /**< File to read. */
-    unsigned lineno = 1;                       /**< Current line number */
-    ssize_t nbytes = 0;                        /**< Bytes read by one read(). */
-    const size_t bufsz = 8192;                 /**< Buffer size. */
-    size_t buflen = 0;                         /**< Last char in buffer. */
-    char *buf = NULL;                          /**< Buffer. */
-    char *eol = NULL;                          /**< buf[eol] = end of line. */
-    char *bol = NULL;                          /**< buf[bol] = begin line. */
->>>>>>> 43cb220d
 
     ib_status_t rc = IB_OK;
     unsigned error_count = 0;
