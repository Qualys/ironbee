/*****************************************************************************
 * Licensed to Qualys, Inc. (QUALYS) under one or more
 * contributor license agreements.  See the NOTICE file distributed with
 * this work for additional information regarding copyright ownership.
 * QUALYS licenses this file to You under the Apache License, Version 2.0
 * (the "License"); you may not use this file except in compliance with
 * the License.  You may obtain a copy of the License at
 *
 *     http://www.apache.org/licenses/LICENSE-2.0
 *
 * Unless required by applicable law or agreed to in writing, software
 * distributed under the License is distributed on an "AS IS" BASIS,
 * WITHOUT WARRANTIES OR CONDITIONS OF ANY KIND, either express or implied.
 * See the License for the specific language governing permissions and
 * limitations under the License.
 ****************************************************************************/

/**
 * @file
 * @brief IronBee
 *
 * @author Nick LeRoy <nleroy@qualys.com>
 */

#include "ironbee_config_auto.h"

<<<<<<< HEAD
#include "core_private.h"
=======
#include <assert.h>
#include <ctype.h>
#include <inttypes.h>
>>>>>>> 43cb220d

#include <ironbee/bytestr.h>
#include <ironbee/debug.h>
#include <ironbee/engine.h>
#include <ironbee/field.h>
#include <ironbee/ipset.h>
#include <ironbee/mpool.h>
#include <ironbee/operator.h>
#include <ironbee/rule_engine.h>
#include <ironbee/string.h>
#include <ironbee/util.h>

#include <assert.h>
#include <ctype.h>

/* Numeric operator params */
typedef struct {
    const char *str;
    ib_num_t    num;
} numop_params_t;

/**
 * Allocate a buffer and unescape operator arguments.
 * @param[in] ib IronBee engine used for logging.
 * @param[in] mp Memory pool that @a str_unesc will be allocated out of.
 * @param[in] str The parameter string to be unescaped.
 * @param[out] str_unesc On a successful unescaping, a new buffer allocated
 *             out of @a mp will be assigned to @a *str_unesc with the
 *             unescaped string in it.
 * @param[out] str_unesc_len On success *str_unesc_len is assigned the length
 *             of the unescaped string. Note that this may be different
 *             that strlen(*str_unesc) because \\x00 will place a NULL
 *             in the middle of @a *str_unesc.
 *             This string should be wrapped in an ib_bytestr_t.
 * @returns IB_OK on success. IB_EALLOC on error. IB_EINVAL if @a str
 *          was unable to be unescaped.
 */
static ib_status_t unescape_op_args(ib_engine_t *ib,
                                    ib_mpool_t *mp,
                                    char **str_unesc,
                                    size_t *str_unesc_len,
                                    const char *str)
{
    IB_FTRACE_INIT();

    assert(mp!=NULL);
    assert(ib!=NULL);
    assert(str!=NULL);
    assert(str_unesc!=NULL);
    assert(str_unesc_len!=NULL);

    ib_status_t rc;
    const size_t str_len = strlen(str);

    /* Temporary unescaped string holder. */
    char* tmp_unesc = ib_mpool_alloc(mp, str_len+1);
    size_t tmp_unesc_len;

    if ( tmp_unesc == NULL ) {
        ib_log_debug(ib, "Failed to allocate unescape string buffer.");
        IB_FTRACE_RET_STATUS(IB_EALLOC);
    }

    rc = ib_util_unescape_string(tmp_unesc,
                                 &tmp_unesc_len,
                                 str,
                                 str_len,
                                 IB_UTIL_UNESCAPE_NULTERMINATE);

    if ( rc != IB_OK ) {
        ib_log_debug(ib, "Failed to unescape string: %s", str);
        IB_FTRACE_RET_STATUS(rc);
    }

    /* Commit changes on success. */
    *str_unesc = tmp_unesc;
    *str_unesc_len = tmp_unesc_len;

    IB_FTRACE_RET_STATUS(IB_OK);
}

/**
 * Create function for the "str" family of operators
 *
 * @param[in] ib The IronBee engine (unused)
 * @param[in] ctx The current IronBee context (unused)
 * @param[in] rule Parent rule to the operator
 * @param[in,out] mp Memory pool to use for allocation
 * @param[in] parameters Constant parameters
 * @param[in,out] op_inst Instance operator
 *
 * @returns Status code
 */
static ib_status_t strop_create(ib_engine_t *ib,
                                ib_context_t *ctx,
                                const ib_rule_t *rule,
                                ib_mpool_t *mp,
                                const char *parameters,
                                ib_operator_inst_t *op_inst)
{
    IB_FTRACE_INIT();
    ib_status_t rc;
    bool expand;
    char *str;
    size_t str_len;

    if (parameters == NULL) {
        ib_log_error(ib, "Missing parameter for operator %s",
                     op_inst->op->name);
        IB_FTRACE_RET_STATUS(IB_EINVAL);
    }

    rc = unescape_op_args(ib, mp, &str, &str_len, parameters);
    if (rc != IB_OK) {
        IB_FTRACE_RET_STATUS(rc);
    }

    rc = ib_data_expand_test_str(str, &expand);
    if (rc != IB_OK) {
        IB_FTRACE_RET_STATUS(rc);
    }
    if (expand) {
        op_inst->flags |= IB_OPINST_FLAG_EXPAND;
    }

    op_inst->data = str;
    IB_FTRACE_RET_STATUS(IB_OK);
}

/**
 * Execute function for the "streq" operator
 *
 * @param[in] ib Ironbee engine.
 * @param[in] tx The transaction for this operator.
 * @param[in] rule Parent rule to the operator
 * @param[in] data C-style string to compare to
 * @param[in] flags Operator instance flags
 * @param[in] field Field value
 * @param[out] result Pointer to number in which to store the result
 *
 * @returns Status code
 */
static ib_status_t op_streq_execute(ib_engine_t *ib,
                                    ib_tx_t *tx,
                                    const ib_rule_t *rule,
                                    void *data,
                                    ib_flags_t flags,
                                    ib_field_t *field,
                                    ib_num_t *result)
{
    IB_FTRACE_INIT();

    /**
     * This works on C-style (NUL terminated) and byte strings.  Note
     * that data is assumed to be a NUL terminated string (because our
     * configuration parser can't produce anything else).
     **/
    ib_status_t  rc;
    const char  *cstr = (const char *)data;
    char        *expanded;

    /* Expand the string */
    if ( (tx != NULL) && ( (flags & IB_OPINST_FLAG_EXPAND) != 0) ) {
        rc = ib_data_expand_str(tx->dpi, cstr, false, &expanded);
        if (rc != IB_OK) {
            IB_FTRACE_RET_STATUS(rc);
        }
    }
    else {
        expanded = (char *)cstr;
    }

    /* Handle NUL-terminated strings and byte strings */
    if (field->type == IB_FTYPE_NULSTR) {
        const char *fval;
        rc = ib_field_value(field, ib_ftype_nulstr_out(&fval));
        if (rc != IB_OK) {
            IB_FTRACE_RET_STATUS(rc);
        }

        *result = (strcmp(fval, expanded) == 0);
    }
    else if (field->type == IB_FTYPE_BYTESTR) {
        const ib_bytestr_t *value;
        size_t                len;

        rc = ib_field_value(field, ib_ftype_bytestr_out(&value));
        if (rc != IB_OK) {
            IB_FTRACE_RET_STATUS(rc);
        }

        len = ib_bytestr_length(value);

        if (len == strlen(expanded)) {
            *result = (
                memcmp(ib_bytestr_const_ptr(value), expanded, len) == 0
            );
        }
        else {
            *result = 0;
        }
    }
    else {
        IB_FTRACE_RET_STATUS(IB_EINVAL);
    }

    if (ib_rule_should_capture(rule, *result)) {
        ib_data_capture_clear(tx);
        ib_data_capture_set_item(tx, 0, field);
    }

    IB_FTRACE_RET_STATUS(IB_OK);
}

/**
 * Execute function for the "contains" operator
 *
 * @param[in] ib Ironbee engine (unused).
 * @param[in] tx The transaction for this operator (unused).
 * @param[in] rule Parent rule to the operator
 * @param[in] data C-style string to compare to
 * @param[in] flags Operator instance flags
 * @param[in] field Field value
 * @param[out] result Pointer to number in which to store the result
 *
 * @returns Status code
 */
static ib_status_t op_contains_execute(ib_engine_t *ib,
                                       ib_tx_t *tx,
                                       const ib_rule_t *rule,
                                       void *data,
                                       ib_flags_t flags,
                                       ib_field_t *field,
                                       ib_num_t *result)
{
    IB_FTRACE_INIT();
    ib_status_t  rc = IB_OK;
    const char  *cstr = (char *)data;
    char        *expanded;

    /* Expand the string */
    if ( (tx != NULL) && ( (flags & IB_OPINST_FLAG_EXPAND) != 0) ) {
        rc = ib_data_expand_str(tx->dpi, cstr, false, &expanded);
        if (rc != IB_OK) {
            IB_FTRACE_RET_STATUS(rc);
        }
    }
    else {
        expanded = (char *)cstr;
    }

    /**
     * This works on C-style (NUL terminated) and byte strings.  Note
     * that data is assumed to be a NUL terminated string (because our
     * configuration parser can't produce anything else).
     **/
    if (field->type == IB_FTYPE_NULSTR) {
        const char *s;
        rc = ib_field_value(field, ib_ftype_nulstr_out(&s));
        if (rc != IB_OK) {
            IB_FTRACE_RET_STATUS(rc);
        }

        if (strstr(s, expanded) == NULL) {
            *result = 0;
        }
        else {
            *result = 1;
        }
    }
    else if (field->type == IB_FTYPE_BYTESTR) {
        const ib_bytestr_t *str;
        rc = ib_field_value(field, ib_ftype_bytestr_out(&str));
        if (rc != IB_OK) {
            IB_FTRACE_RET_STATUS(rc);
        }

        if (ib_bytestr_index_of_c(str, expanded) == -1) {
            *result = 0;
        }
        else {
            *result = 1;
        }
    }
    else {
        IB_FTRACE_RET_STATUS(IB_EINVAL);
    }

    if ( (tx != NULL) && (ib_rule_should_capture(rule, *result)) ) {
        ib_field_t *f;
        const char *name;

        ib_data_capture_clear(tx);

        name = ib_data_capture_name(0);
        rc = ib_field_create_bytestr_alias(&f, tx->mp, name, strlen(name),
                                           (uint8_t *)expanded,
                                           strlen(expanded));
        ib_data_capture_set_item(tx, 0, f);
    }

    IB_FTRACE_RET_STATUS(rc);
}

/**
 * Create function for the "ipmatch" operator
 *
 * @param[in] ib         The IronBee engine.
 * @param[in] ctx        The current IronBee context (unused).
 * @param[in] rule       Parent rule to the operator.
 * @param[in] mp         Memory pool to use for allocation.
 * @param[in] parameters Parameters (IPv4 address or networks)
 * @param[in] op_inst    Instance operator.
 *
 * @returns
 * - IB_OK if no failure.
 * - IB_EALLOC on allocation failure.
 * - IB_EINVAL on unable to parse @a parameters as IP addresses or networks.
 */
static
ib_status_t op_ipmatch_create(
    ib_engine_t        *ib,
    ib_context_t       *ctx,
    const ib_rule_t    *rule,
    ib_mpool_t         *mp,
    const char         *parameters,
    ib_operator_inst_t *op_inst
)
{
    IB_FTRACE_INIT();

    assert(ib      != NULL);
    assert(ctx     != NULL);
    assert(rule    != NULL);
    assert(mp      != NULL);
    assert(op_inst != NULL);

    ib_status_t        rc             = IB_OK;
    char              *copy           = NULL;
    size_t             copy_len       = 0;
    char              *p              = NULL;
    size_t             num_parameters = 0;
    ib_ipset4_entry_t *entries        = NULL;
    size_t             i              = 0;
    ib_ipset4_t       *ipset          = NULL;

    if (parameters == NULL) {
        IB_FTRACE_RET_STATUS(IB_EINVAL);
    }

    /* Make a copy of the parameters to operate on. */
    rc = unescape_op_args(ib, mp, &copy, &copy_len, parameters);
    if (rc != IB_OK) {
        ib_log_error(ib,
            "Error unescaping rule parameters '%s'", parameters
        );
        IB_FTRACE_RET_STATUS(IB_EALLOC);
    }

    ipset = ib_mpool_alloc(mp, sizeof(*ipset));
    if (ipset == NULL) {
        IB_FTRACE_RET_STATUS(IB_EALLOC);
    }

    /* Count the number of parameters. */
    for (p = copy; *p != '\0';) {
        while (*p == ' ') {++p;}
        if (*p != '\0') {
            ++num_parameters;
            while (*p && *p != ' ') {++p;}
        }
    }

    entries = ib_mpool_alloc(mp, num_parameters * sizeof(*entries));
    if (entries == NULL) {
        IB_FTRACE_RET_STATUS(IB_EALLOC);
    }

    /* Fill entries. */
    i = 0;
    for (p = strtok(copy, " ");  p != NULL;  p = strtok(NULL, " ") ) {
        assert(i < num_parameters);
        entries[i].data = NULL;
        rc = ib_ip4_str_to_net(p, &entries[i].network);
        if (rc == IB_EINVAL) {
            rc = ib_ip4_str_to_ip(p, &(entries[i].network.ip));
            if (rc == IB_OK) {
                entries[i].network.size = 32;
            }
        }
        if (rc != IB_OK) {
            ib_log_error(ib, "Error parsing: %s", p);
            IB_FTRACE_RET_STATUS(rc);
        }

        ++i;
    }
    assert(i == num_parameters);

    rc = ib_ipset4_init(
        ipset,
        NULL, 0,
        entries, num_parameters
    );
    if (rc != IB_OK) {
        ib_log_error(ib,
            "Error initializing internal data: %s",
            ib_status_to_string(rc)
        );
        IB_FTRACE_RET_STATUS(rc);
    }

    /* Done */
    op_inst->data = ipset;

    IB_FTRACE_RET_STATUS(IB_OK);
}

/**
 * Execute function for the "ipmatch" operator
 *
 * @param[in] ib      Ironbee engine.
 * @param[in] tx      The transaction for this operator.
 * @param[in] rule    Parent rule to the operator.
 * @param[in] data    IP Set data.
 * @param[in] flags   Operator instance flags.
 * @param[in] field   Field value.
 * @param[out] result Pointer to number in which to store the result.
 *
 * @returns
 * - IB_OK if no failure, regardless of match status.
 * - IB_EALLOC on allocation failure.
 * - IB_EINVAL on unable to parse @a field as IP address.
 */
static
ib_status_t op_ipmatch_execute(
    ib_engine_t     *ib,
    ib_tx_t         *tx,
    const ib_rule_t *rule,
    void            *data,
    ib_flags_t       flags,
    ib_field_t      *field,
    ib_num_t        *result
)
{
    IB_FTRACE_INIT();
    assert(ib     != NULL);
    assert(tx     != NULL);
    assert(rule   != NULL);
    assert(data   != NULL);
    assert(field  != NULL);
    assert(result != NULL);

    ib_status_t        rc               = IB_OK;
    const ib_ipset4_t *ipset            = NULL;
    ib_ip4_t           ip               = 0;
    const char        *ipstr            = NULL;
    char               ipstr_buffer[17] = "\0";

    ipset = (const ib_ipset4_t *)data;

    if (field->type == IB_FTYPE_NULSTR) {
        rc = ib_field_value(field, ib_ftype_nulstr_out(&ipstr));
        if (rc != IB_OK) {
            IB_FTRACE_RET_STATUS(rc);
        }

        if (ipstr == NULL) {
            ib_log_error_tx(tx, "Failed to get NULSTR from field");
            IB_FTRACE_RET_STATUS(IB_EUNKNOWN);
        }
    }
    else if (field->type == IB_FTYPE_BYTESTR) {
        const ib_bytestr_t *bs;
        rc = ib_field_value(field, ib_ftype_bytestr_out(&bs));
        if (rc != IB_OK) {
            IB_FTRACE_RET_STATUS(rc);
        }

        assert(bs != NULL);
        assert(ib_bytestr_length(bs) < 17);

        strncpy(
            ipstr_buffer,
            (const char *)ib_bytestr_const_ptr(bs),
            ib_bytestr_length(bs)
        );
        ipstr_buffer[ib_bytestr_length(bs)] = '\0';
        ipstr = ipstr_buffer;
    }
    else {
        IB_FTRACE_RET_STATUS(IB_EINVAL);
    }

    rc = ib_ip4_str_to_ip(ipstr, &ip);
    if (rc != IB_OK) {
        ib_log_info_tx(tx, "Could not parse as IP: %s", ipstr);
        IB_FTRACE_RET_STATUS(rc);
    }

    rc = ib_ipset4_query(ipset, ip, NULL, NULL, NULL);
    if (rc == IB_ENOENT) {
        *result = 0;
    }
    else if (rc == IB_OK) {
        *result = 1;
        if (ib_rule_should_capture(rule, *result)) {
            ib_data_capture_clear(tx);
            ib_data_capture_set_item(tx, 0, field);
        }
    }
    else {
        ib_log_error_tx(tx,
            "Error searching set for ip %s: %s",
            ipstr, ib_status_to_string(rc)
        );
        IB_FTRACE_RET_STATUS(rc);
    }
    IB_FTRACE_RET_STATUS(IB_OK);
}


/**
 * Create function for the "ipmatch6" operator
 *
 * @param[in] ib         The IronBee engine.
 * @param[in] ctx        The current IronBee context (unused).
 * @param[in] rule       Parent rule to the operator.
 * @param[in] mp         Memory pool to use for allocation.
 * @param[in] parameters Parameters (IPv6 address or networks)
 * @param[in] op_inst    Instance operator.
 *
 * @returns
 * - IB_OK if no failure.
 * - IB_EALLOC on allocation failure.
 * - IB_EINVAL on unable to parse @a parameters as IP addresses or networks.
 */
static
ib_status_t op_ipmatch6_create(
    ib_engine_t        *ib,
    ib_context_t       *ctx,
    const ib_rule_t    *rule,
    ib_mpool_t         *mp,
    const char         *parameters,
    ib_operator_inst_t *op_inst
)
{
    IB_FTRACE_INIT();

    assert(ib      != NULL);
    assert(ctx     != NULL);
    assert(rule    != NULL);
    assert(mp      != NULL);
    assert(op_inst != NULL);

    ib_status_t        rc             = IB_OK;
    char              *copy           = NULL;
    size_t             copy_len       = 0;
    char              *p              = NULL;
    size_t             num_parameters = 0;
    ib_ipset6_entry_t *entries        = NULL;
    size_t             i              = 0;
    ib_ipset6_t       *ipset          = NULL;

    if (parameters == NULL) {
        IB_FTRACE_RET_STATUS(IB_EINVAL);
    }

    /* Make a copy of the parameters to operate on. */
    rc = unescape_op_args(ib, mp, &copy, &copy_len, parameters);
    if (rc != IB_OK) {
        ib_log_error(ib,
            "Error unescaping rule parameters '%s'", parameters
        );
        IB_FTRACE_RET_STATUS(IB_EALLOC);
    }

    ipset = ib_mpool_alloc(mp, sizeof(*ipset));
    if (ipset == NULL) {
        IB_FTRACE_RET_STATUS(IB_EALLOC);
    }

    /* Count the number of parameters. */
    for (p = copy; *p != '\0';) {
        while (*p == ' ') {++p;}
        if (*p != '\0') {
            ++num_parameters;
            while (*p && *p != ' ') {++p;}
        }
    }

    entries = ib_mpool_alloc(mp, num_parameters * sizeof(*entries));
    if (entries == NULL) {
        IB_FTRACE_RET_STATUS(IB_EALLOC);
    }

    /* Fill entries. */
    i = 0;
    for (p = strtok(copy, " ");  p != NULL;  p = strtok(NULL, " ") ) {
        assert(i < num_parameters);
        entries[i].data = NULL;
        rc = ib_ip6_str_to_net(p, &entries[i].network);
        if (rc == IB_EINVAL) {
            rc = ib_ip6_str_to_ip(p, &(entries[i].network.ip));
            if (rc == IB_OK) {
                entries[i].network.size = 128;
            }
        }
        if (rc != IB_OK) {
            ib_log_error(ib, "Error parsing: %s", p);
            IB_FTRACE_RET_STATUS(rc);
        }

        ++i;
    }
    assert(i == num_parameters);

    rc = ib_ipset6_init(
        ipset,
        NULL, 0,
        entries, num_parameters
    );
    if (rc != IB_OK) {
        ib_log_error(ib,
            "Error initializing internal data: %s",
            ib_status_to_string(rc)
        );
        IB_FTRACE_RET_STATUS(rc);
    }

    /* Done */
    op_inst->data = ipset;

    IB_FTRACE_RET_STATUS(IB_OK);
}

/**
 * Execute function for the "ipmatch6" operator
 *
 * @param[in] ib      Ironbee engine.
 * @param[in] tx      The transaction for this operator.
 * @param[in] rule    Parent rule to the operator.
 * @param[in] data    IP Set data.
 * @param[in] flags   Operator instance flags.
 * @param[in] field   Field value.
 * @param[out] result Pointer to number in which to store the result.
 *
 * @returns
 * - IB_OK if no failure, regardless of match status.
 * - IB_EALLOC on allocation failure.
 * - IB_EINVAL on unable to parse @a field as IP address.
 */
static
ib_status_t op_ipmatch6_execute(
    ib_engine_t     *ib,
    ib_tx_t         *tx,
    const ib_rule_t *rule,
    void            *data,
    ib_flags_t       flags,
    ib_field_t      *field,
    ib_num_t        *result
)
{
    IB_FTRACE_INIT();
    assert(ib     != NULL);
    assert(tx     != NULL);
    assert(rule   != NULL);
    assert(data   != NULL);
    assert(field  != NULL);
    assert(result != NULL);

    ib_status_t        rc               = IB_OK;
    const ib_ipset6_t *ipset            = NULL;
    ib_ip6_t           ip               = {{0, 0, 0, 0}};
    const char        *ipstr            = NULL;
    char               ipstr_buffer[41] = "\0";

    ipset = (const ib_ipset6_t *)data;

    if (field->type == IB_FTYPE_NULSTR) {
        rc = ib_field_value(field, ib_ftype_nulstr_out(&ipstr));
        if (rc != IB_OK) {
            IB_FTRACE_RET_STATUS(rc);
        }

        if (ipstr == NULL) {
            ib_log_error_tx(tx, "Failed to get NULSTR from field");
            IB_FTRACE_RET_STATUS(IB_EUNKNOWN);
        }
    }
    else if (field->type == IB_FTYPE_BYTESTR) {
        const ib_bytestr_t *bs;
        rc = ib_field_value(field, ib_ftype_bytestr_out(&bs));
        if (rc != IB_OK) {
            IB_FTRACE_RET_STATUS(rc);
        }

        assert(bs != NULL);
        assert(ib_bytestr_length(bs) < 41);

        strncpy(
            ipstr_buffer,
            (const char *)ib_bytestr_const_ptr(bs),
            ib_bytestr_length(bs)
        );
        ipstr_buffer[ib_bytestr_length(bs)] = '\0';
        ipstr = ipstr_buffer;
    }
    else {
        IB_FTRACE_RET_STATUS(IB_EINVAL);
    }

    rc = ib_ip6_str_to_ip(ipstr, &ip);
    if (rc != IB_OK) {
        ib_log_info_tx(tx, "Could not parse as IP: %s", ipstr);
        IB_FTRACE_RET_STATUS(rc);
    }

    rc = ib_ipset6_query(ipset, ip, NULL, NULL, NULL);
    if (rc == IB_ENOENT) {
        *result = 0;
    }
    else if (rc == IB_OK) {
        *result = 1;
        if (ib_rule_should_capture(rule, *result)) {
            ib_data_capture_clear(tx);
            ib_data_capture_set_item(tx, 0, field);
        }
    }
    else {
        ib_log_error_tx(tx,
            "Error searching set for ip %s: %s",
            ipstr, ib_status_to_string(rc)
        );
        IB_FTRACE_RET_STATUS(rc);
    }
    IB_FTRACE_RET_STATUS(IB_OK);
}

/**
 * Create function for the numeric comparison operators
 *
 * @param[in] ib The IronBee engine (unused)
 * @param[in] ctx The current IronBee context (unused)
 * @param[in] rule Parent rule to the operator
 * @param[in,out] mp Memory pool to use for allocation
 * @param[in] params Constant parameters
 * @param[in,out] op_inst Instance operator
 *
 * @returns Status code
 */
static ib_status_t op_numcmp_create(ib_engine_t *ib,
                                    ib_context_t *ctx,
                                    const ib_rule_t *rule,
                                    ib_mpool_t *mp,
                                    const char *params,
                                    ib_operator_inst_t *op_inst)
{
    IB_FTRACE_INIT();
    numop_params_t *vptr;
    ib_status_t rc;
    bool expandable;
    ib_num_t value;

    char *params_unesc;
    size_t params_unesc_len;

    rc = unescape_op_args(ib, mp, &params_unesc, &params_unesc_len, params);
    if (rc != IB_OK) {
        ib_log_debug(ib, "Unable to unescape parameter: %s", params);
        IB_FTRACE_RET_STATUS(rc);
    }

    if (params_unesc == NULL) {
        IB_FTRACE_RET_STATUS(IB_EINVAL);
    }

    /* Is the string expandable? */
    rc = ib_data_expand_test_str(params_unesc, &expandable);
    if (rc != IB_OK) {
        IB_FTRACE_RET_STATUS(rc);
    }
    if (expandable) {
        op_inst->flags |= IB_OPINST_FLAG_EXPAND;
    }
    else {
        rc = ib_string_to_num_ex(params_unesc, params_unesc_len, 0, &value);
        if (rc != IB_OK) {
            ib_log_error(ib, "Parameter \"%s\" for operator %s "
                         "is not a valid number",
                         params_unesc, op_inst->op->name);
            IB_FTRACE_RET_STATUS(rc);
        }
    }

    /* Allocate storage for the value */
    vptr = (numop_params_t *)ib_mpool_alloc(mp, sizeof(*vptr));
    if (vptr == NULL) {
        IB_FTRACE_RET_STATUS(IB_EALLOC);
    }

    /* Fill in the parameters */
    vptr->str = ib_mpool_strdup(mp, params_unesc);
    if (vptr->str == NULL) {
        IB_FTRACE_RET_STATUS(IB_EALLOC);
    }
    if (! expandable) {
        vptr->num = value;
    }

    op_inst->data = vptr;
    IB_FTRACE_RET_STATUS(IB_OK);
}

/**
 * Get expanded numeric value of a string
 *
 * @param[in] tx Transaction
 * @param[in] pdata Parameter data
 * @param[in] flags Operator instance flags
 * @param[out] result Pointer to number in which to store the result
 *
 * @returns Status code
 */
static ib_status_t get_num_value(ib_tx_t *tx,
                                 const ib_rule_t *rule,
                                 const numop_params_t *pdata,
                                 ib_flags_t flags,
                                 ib_num_t *result)
{
    IB_FTRACE_INIT();
    ib_num_t rc;
    char *expanded;

    /* Easy case: just return the number from the pdata structure */
    if ( (flags & IB_OPINST_FLAG_EXPAND) == 0) {
        *result = pdata->num;
        IB_FTRACE_RET_STATUS(IB_OK);
    }

    /* Expand the string */
    rc = ib_data_expand_str(tx->dpi, pdata->str, false, &expanded);
    if (rc != IB_OK) {
        IB_FTRACE_RET_STATUS(rc);
    }

    /* Convert string the expanded string to a number */
    rc = ib_string_to_num(expanded, 0, result);
    if (rc != IB_OK) {
        ib_rule_log_error(tx, rule, NULL, NULL,
                          "Failed to convert expanded parameter \"%s\" "
                          "to a number: %s",
                          expanded, ib_status_to_string(rc));
    }
    IB_FTRACE_RET_STATUS(rc);
}

/**
 * Get integer representation of a field
 *
 * @param[in] ib Ironbee engine.
 * @param[in] field Field value
 * @param[out] result Pointer to number in which to store the result
 *
 * @returns Status code
 */
static ib_status_t field_to_num(ib_tx_t *tx,
                                const ib_rule_t *rule,
                                ib_field_t *field,
                                ib_num_t *result)
{
    IB_FTRACE_INIT();
    ib_status_t rc;

    switch (field->type) {
        case IB_FTYPE_NUM:
            rc = ib_field_value(field, ib_ftype_num_out(result));
            if (rc != IB_OK) {
                IB_FTRACE_RET_STATUS(rc);
            }
            break;

        case IB_FTYPE_UNUM :
            {
                ib_unum_t n;
                rc = ib_field_value(field, ib_ftype_unum_out(&n));
                if (rc != IB_OK) {
                    IB_FTRACE_RET_STATUS(rc);
                }

                if (n > INT64_MAX) {
                    ib_rule_log_error(tx, rule, NULL, NULL,
                                      "Overflow in converting number %"PRIu64,
                                      n);
                    IB_FTRACE_RET_STATUS(IB_EINVAL);
                }

                *result = (ib_num_t)n;
                break;
            }
        case IB_FTYPE_NULSTR :
            {
                const char *fval;
                rc = ib_field_value(field, ib_ftype_nulstr_out(&fval));
                if (rc != IB_OK) {
                    IB_FTRACE_RET_STATUS(rc);
                }

                rc = ib_string_to_num(fval, 0, result);
                if (rc != IB_OK) {
                    ib_rule_log_error(tx, rule, NULL, NULL,
                                      "Failed to convert string \"%s\" "
                                      "to a number: %s",
                                      fval, ib_status_to_string(rc));
                    IB_FTRACE_RET_STATUS(IB_EINVAL);
                }
            }
            break;

        case IB_FTYPE_BYTESTR:
            {
                const ib_bytestr_t *bs;
                rc = ib_field_value(field, ib_ftype_bytestr_out(&bs));
                if (rc != IB_OK) {
                    IB_FTRACE_RET_STATUS(rc);
                }

                rc = ib_string_to_num_ex(
                    (const char *)ib_bytestr_const_ptr(bs),
                    ib_bytestr_length(bs),
                    0,
                    result);
                if (rc != IB_OK) {
                    ib_rule_log_error(tx, rule, NULL, NULL,
                                      "Failed to convert byte string \"%.*s\" "
                                      "to a number: %s",
                                      (int)ib_bytestr_length(bs),
                                      (const char *)ib_bytestr_const_ptr(bs),
                                      ib_status_to_string(rc));
                    IB_FTRACE_RET_STATUS(IB_EINVAL);
                }
            }
            break;

        default:
            ib_rule_log_error(tx, rule, NULL, NULL,
                              "Unable to convert field type %d to a number",
                              field->type);
            IB_FTRACE_RET_STATUS(IB_EINVAL);
    }

    IB_FTRACE_RET_STATUS(IB_OK);
}

static ib_status_t capture_num(ib_tx_t *tx, int num, ib_num_t value)
{
    IB_FTRACE_INIT();
    assert(tx != NULL);

    ib_status_t rc;
    ib_field_t *field;
    const char *name;
    const char *str;

    name = ib_data_capture_name(num);

    str = ib_num_to_string(tx->mp, value);
    if (str == NULL) {
        IB_FTRACE_RET_STATUS(IB_EALLOC);
    }
    rc = ib_field_create_bytestr_alias(&field, tx->mp, name, strlen(name),
                                       (uint8_t *)str, strlen(str));
    if (rc != IB_OK) {
        IB_FTRACE_RET_STATUS(rc);
    }
    rc = ib_data_capture_set_item(tx, 0, field);
    IB_FTRACE_RET_STATUS(rc);
}

/**
 * Execute function for the numeric "equal" operator
 *
 * @param[in] ib Ironbee engine.
 * @param[in] tx The transaction for this operator.
 * @param[in] rule Parent rule to the operator
 * @param[in] data Pointer to number to compare to
 * @param[in] flags Operator instance flags
 * @param[in] field Field value
 * @param[out] result Pointer to number in which to store the result
 *
 * @returns Status code
 */
static ib_status_t op_eq_execute(ib_engine_t *ib,
                                 ib_tx_t *tx,
                                 const ib_rule_t *rule,
                                 void *data,
                                 ib_flags_t flags,
                                 ib_field_t *field,
                                 ib_num_t *result)
{
    IB_FTRACE_INIT();
    const numop_params_t *pdata = (const numop_params_t *)data;
    ib_num_t              param_value;  /* Parameter value */
    ib_num_t              value;
    ib_status_t           rc;

    /* Get integer representation of the field */
    rc = field_to_num(tx, rule, field, &value);
    if (rc != IB_OK) {
        IB_FTRACE_RET_STATUS(rc);
    }

    /* Get the numeric value from the param data (including expansion, etc) */
    rc = get_num_value(tx, rule, pdata, flags, &param_value);
    if (rc != IB_OK) {
        IB_FTRACE_RET_STATUS(rc);
    }

    /* Do the comparison */
    *result = (value == param_value);
    if (ib_rule_should_capture(rule, *result)) {
        ib_data_capture_clear(tx);
        capture_num(tx, 0, value);
    }
    IB_FTRACE_RET_STATUS(IB_OK);
}

/**
 * Execute function for the numeric "not equal" operator
 *
 * @param[in] ib Ironbee engine.
 * @param[in] tx The transaction for this operator.
 * @param[in] rule Parent rule to the operator
 * @param[in] data C-style string to compare to
 * @param[in] flags Operator instance flags
 * @param[in] field Field value
 * @param[out] result Pointer to number in which to store the result
 *
 * @returns Status code
 */
static ib_status_t op_ne_execute(ib_engine_t *ib,
                                 ib_tx_t *tx,
                                 const ib_rule_t *rule,
                                 void *data,
                                 ib_flags_t flags,
                                 ib_field_t *field,
                                 ib_num_t *result)
{
    IB_FTRACE_INIT();
    const numop_params_t *pdata = (const numop_params_t *)data;
    ib_num_t              param_value;  /* Parameter value */
    ib_num_t              value;
    ib_status_t           rc;

    /* Get integer representation of the field */
    rc = field_to_num(tx, rule, field, &value);
    if (rc != IB_OK) {
        IB_FTRACE_RET_STATUS(rc);
    }

    /* Get the numeric value (including expansion, etc) */
    rc = get_num_value(tx, rule, pdata, flags, &param_value);
    if (rc != IB_OK) {
        IB_FTRACE_RET_STATUS(rc);
    }

    /* Do the comparison */
    *result = (value != param_value);
    if (ib_rule_should_capture(rule, *result)) {
        ib_data_capture_clear(tx);
        rc = capture_num(tx, 0, value);
        if (rc != IB_OK) {
            ib_log_error_tx(tx, "Error storing capture #0: %s",
                            ib_status_to_string(rc));
        }
    }
    IB_FTRACE_RET_STATUS(IB_OK);
}

/**
 * Execute function for the "gt" operator
 *
 * @param[in] ib Ironbee engine.
 * @param[in] tx The transaction for this operator.
 * @param[in] rule Parent rule to the operator
 * @param[in] data Pointer to number to compare to
 * @param[in] flags Operator instance flags
 * @param[in] field Field value
 * @param[out] result Pointer to number in which to store the result
 *
 * @returns Status code
 */
static ib_status_t op_gt_execute(ib_engine_t *ib,
                                 ib_tx_t *tx,
                                 const ib_rule_t *rule,
                                 void *data,
                                 ib_flags_t flags,
                                 ib_field_t *field,
                                 ib_num_t *result)
{
    IB_FTRACE_INIT();
    const numop_params_t *pdata = (const numop_params_t *)data;
    ib_num_t              param_value;  /* Parameter value */
    ib_num_t              value;
    ib_status_t           rc;

    /* Get integer representation of the field */
    rc = field_to_num(tx, rule, field, &value);
    if (rc != IB_OK) {
        IB_FTRACE_RET_STATUS(rc);
    }

    /* Get the numeric value (including expansion, etc) */
    rc = get_num_value(tx, rule, pdata, flags, &param_value);
    if (rc != IB_OK) {
        IB_FTRACE_RET_STATUS(rc);
    }

    /* Do the comparison */
    *result = (value > param_value);
    if (ib_rule_should_capture(rule, *result)) {
        ib_data_capture_clear(tx);
        rc = capture_num(tx, 0, value);
        if (rc != IB_OK) {
            ib_log_error_tx(tx, "Error storing capture #0: %s",
                            ib_status_to_string(rc));
        }
    }
    IB_FTRACE_RET_STATUS(IB_OK);
}

/**
 * Execute function for the numeric "less-than" operator
 *
 * @param[in] ib Ironbee engine.
 * @param[in] tx The transaction for this operator.
 * @param[in] rule Parent rule to the operator
 * @param[in] data C-style string to compare to
 * @param[in] flags Operator instance flags
 * @param[in] field Field value
 * @param[out] result Pointer to number in which to store the result
 *
 * @returns Status code
 */
static ib_status_t op_lt_execute(ib_engine_t *ib,
                                 ib_tx_t *tx,
                                 const ib_rule_t *rule,
                                 void *data,
                                 ib_flags_t flags,
                                 ib_field_t *field,
                                 ib_num_t *result)
{
    IB_FTRACE_INIT();
    const numop_params_t *pdata = (const numop_params_t *)data;
    ib_num_t              param_value;  /* Parameter value */
    ib_num_t              value;
    ib_status_t           rc;

    /* Get integer representation of the field */
    rc = field_to_num(tx, rule, field, &value);
    if (rc != IB_OK) {
        IB_FTRACE_RET_STATUS(rc);
    }

    /* Get the numeric value (including expansion, etc) */
    rc = get_num_value(tx, rule, pdata, flags, &param_value);
    if (rc != IB_OK) {
        IB_FTRACE_RET_STATUS(rc);
    }

    /* Do the comparison */
    *result = (value < param_value);

    if (ib_rule_should_capture(rule, *result)) {
        ib_data_capture_clear(tx);
        rc = capture_num(tx, 0, value);
        if (rc != IB_OK) {
            ib_log_error_tx(tx, "Error storing capture #0: %s",
                            ib_status_to_string(rc));
        }
    }
    IB_FTRACE_RET_STATUS(IB_OK);
}

/**
 * Execute function for the numeric "greater than or equal to" operator
 *
 * @param[in] ib Ironbee engine.
 * @param[in] tx The transaction for this operator.
 * @param[in] rule Parent rule to the operator
 * @param[in] data Pointer to number to compare to
 * @param[in] flags Operator instance flags
 * @param[in] field Field value
 * @param[out] result Pointer to number in which to store the result
 *
 * @returns Status code
 */
static ib_status_t op_ge_execute(ib_engine_t *ib,
                                 ib_tx_t *tx,
                                 const ib_rule_t *rule,
                                 void *data,
                                 ib_flags_t flags,
                                 ib_field_t *field,
                                 ib_num_t *result)
{
    IB_FTRACE_INIT();
    const numop_params_t *pdata = (const numop_params_t *)data;
    ib_num_t              param_value;  /* Parameter value */
    ib_num_t              value;
    ib_status_t           rc;

    /* Get integer representation of the field */
    rc = field_to_num(tx, rule, field, &value);
    if (rc != IB_OK) {
        IB_FTRACE_RET_STATUS(rc);
    }

    /* Expand the data value? */
    rc = get_num_value(tx, rule, pdata, flags, &param_value);
    if (rc != IB_OK) {
        IB_FTRACE_RET_STATUS(rc);
    }

    /* Do the comparison */
    *result = (value >= param_value);
    if (ib_rule_should_capture(rule, *result)) {
        ib_data_capture_clear(tx);
        rc = capture_num(tx, 0, value);
        if (rc != IB_OK) {
            ib_log_error_tx(tx, "Error storing capture #0: %s",
                            ib_status_to_string(rc));
        }
    }
    IB_FTRACE_RET_STATUS(IB_OK);
}

/**
 * Execute function for the "less than or equal to" operator
 *
 * @param[in] ib Ironbee engine.
 * @param[in] tx The transaction for this operator.
 * @param[in] rule Parent rule to the operator
 * @param[in] data Pointer to number to compare to
 * @param[in] flags Operator instance flags
 * @param[in] field Field value
 * @param[out] result Pointer to number in which to store the result
 *
 * @returns Status code
 */
static ib_status_t op_le_execute(ib_engine_t *ib,
                                 ib_tx_t *tx,
                                 const ib_rule_t *rule,
                                 void *data,
                                 ib_flags_t flags,
                                 ib_field_t *field,
                                 ib_num_t *result)
{
    IB_FTRACE_INIT();
    const numop_params_t *pdata = (const numop_params_t *)data;
    ib_num_t              param_value;  /* Parameter value */
    ib_num_t              value;
    ib_status_t           rc;

    /* Get integer representation of the field */
    rc = field_to_num(tx, rule, field, &value);
    if (rc != IB_OK) {
        IB_FTRACE_RET_STATUS(rc);
    }

    /* Expand the data value? */
    rc = get_num_value(tx, rule, pdata, flags, &param_value);
    if (rc != IB_OK) {
        IB_FTRACE_RET_STATUS(rc);
    }

    /* Do the comparison */
    *result = (value <= param_value);
    if (ib_rule_should_capture(rule, *result)) {
        ib_data_capture_clear(tx);
        rc = capture_num(tx, 0, value);
        if (rc != IB_OK) {
            ib_log_error_tx(tx, "Error storing capture #0: %s",
                            ib_status_to_string(rc));
        }
    }
    IB_FTRACE_RET_STATUS(IB_OK);
}

/**
 * Execute function for the "nop" operator
 *
 * @param[in] ib Ironbee engine (unused)
 * @param[in] tx The transaction for this operator (unused)
 * @param[in] rule Parent rule to the operator
 * @param[in] data Operator data (unused)
 * @param[in] flags Operator instance flags
 * @param[in] field Field value (unused)
 * @param[out] result Pointer to number in which to store the result
 *
 * @returns Status code (IB_OK)
 */
static ib_status_t op_nop_execute(ib_engine_t *ib,
                                  ib_tx_t *tx,
                                  const ib_rule_t *rule,
                                  void *data,
                                  ib_flags_t flags,
                                  ib_field_t *field,
                                  ib_num_t *result)
{
    IB_FTRACE_INIT();
    *result = 1;

    if (ib_rule_should_capture(rule, *result)) {
        ib_data_capture_clear(tx);
        ib_data_capture_set_item(tx, 0, field);
    }
    IB_FTRACE_RET_STATUS(IB_OK);
}

/**
 * Initialize the core operators
 **/
ib_status_t ib_core_operators_init(ib_engine_t *ib, ib_module_t *mod)
{
    IB_FTRACE_INIT();
    ib_status_t rc;


    /**
     * String comparison operators
     */

    /* Register the string equal operator */
    rc = ib_operator_register(ib,
                              "streq",
                              IB_OP_FLAG_PHASE | IB_OP_FLAG_CAPTURE,
                              strop_create,
                              NULL,
                              NULL, /* no destroy function */
                              NULL,
                              op_streq_execute,
                              NULL);
    if (rc != IB_OK) {
        IB_FTRACE_RET_STATUS(rc);
    }

    /* Register the string contains operator */
    rc = ib_operator_register(ib,
                              "contains",
                              IB_OP_FLAG_PHASE | IB_OP_FLAG_CAPTURE,
                              strop_create,
                              NULL,
                              NULL, /* no destroy function */
                              NULL,
                              op_contains_execute,
                              NULL);
    if (rc != IB_OK) {
        IB_FTRACE_RET_STATUS(rc);
    }

    /* Register the ipmatch operator */
    rc = ib_operator_register(ib,
                              "ipmatch",
                              IB_OP_FLAG_PHASE | IB_OP_FLAG_CAPTURE,
                              op_ipmatch_create,
                              NULL,
                              NULL, /* no destroy function */
                              NULL,
                              op_ipmatch_execute,
                              NULL);
    if (rc != IB_OK) {
        IB_FTRACE_RET_STATUS(rc);
    }

    /* Register the ipmatch6 operator */
    rc = ib_operator_register(ib,
                              "ipmatch6",
                              IB_OP_FLAG_PHASE | IB_OP_FLAG_CAPTURE,
                              op_ipmatch6_create,
                              NULL,
                              NULL, /* no destroy function */
                              NULL,
                              op_ipmatch6_execute,
                              NULL);
    if (rc != IB_OK) {
        IB_FTRACE_RET_STATUS(rc);
    }

    /**
     * Numeric comparison operators
     */

    /* Register the numeric equal operator */
    rc = ib_operator_register(ib,
                              "eq",
                              IB_OP_FLAG_PHASE | IB_OP_FLAG_CAPTURE,
                              op_numcmp_create,
                              NULL,
                              NULL, /* no destroy function */
                              NULL,
                              op_eq_execute,
                              NULL);
    if (rc != IB_OK) {
        IB_FTRACE_RET_STATUS(rc);
    }

    /* Register the numeric not-equal operator */
    rc = ib_operator_register(ib,
                              "ne",
                              IB_OP_FLAG_PHASE | IB_OP_FLAG_CAPTURE,
                              op_numcmp_create,
                              NULL,
                              NULL, /* no destroy function */
                              NULL,
                              op_ne_execute,
                              NULL);
    if (rc != IB_OK) {
        IB_FTRACE_RET_STATUS(rc);
    }

    /* Register the numeric greater-than operator */
    rc = ib_operator_register(ib,
                              "gt",
                              IB_OP_FLAG_PHASE | IB_OP_FLAG_CAPTURE,
                              op_numcmp_create,
                              NULL,
                              NULL, /* no destroy function */
                              NULL,
                              op_gt_execute,
                              NULL);
    if (rc != IB_OK) {
        IB_FTRACE_RET_STATUS(rc);
    }

    /* Register the numeric less-than operator */
    rc = ib_operator_register(ib,
                              "lt",
                              IB_OP_FLAG_PHASE | IB_OP_FLAG_CAPTURE,
                              op_numcmp_create,
                              NULL,
                              NULL, /* no destroy function */
                              NULL,
                              op_lt_execute,
                              NULL);
    if (rc != IB_OK) {
        IB_FTRACE_RET_STATUS(rc);
    }

    /* Register the numeric greater-than or equal to operator */
    rc = ib_operator_register(ib,
                              "ge",
                              IB_OP_FLAG_PHASE | IB_OP_FLAG_CAPTURE,
                              op_numcmp_create,
                              NULL,
                              NULL, /* no destroy function */
                              NULL,
                              op_ge_execute,
                              NULL);
    if (rc != IB_OK) {
        IB_FTRACE_RET_STATUS(rc);
    }

    /* Register the numeric less-than or equal to operator */
    rc = ib_operator_register(ib,
                              "le",
                              IB_OP_FLAG_PHASE | IB_OP_FLAG_CAPTURE,
                              op_numcmp_create,
                              NULL,
                              NULL, /* no destroy function */
                              NULL,
                              op_le_execute,
                              NULL);
    if (rc != IB_OK) {
        IB_FTRACE_RET_STATUS(rc);
    }

    /* Register NOP operator */
    rc = ib_operator_register(ib,
                              "nop",
                              ( IB_OP_FLAG_ALLOW_NULL |
                                IB_OP_FLAG_PHASE |
                                IB_OP_FLAG_STREAM |
                                IB_OP_FLAG_CAPTURE ),
                              NULL, NULL, /* No create function */
                              NULL, NULL, /* no destroy function */
                              op_nop_execute, NULL);
    if (rc != IB_OK) {
        IB_FTRACE_RET_STATUS(rc);
    }


    IB_FTRACE_RET_STATUS(IB_OK);
}<|MERGE_RESOLUTION|>--- conflicted
+++ resolved
@@ -24,14 +24,8 @@
 
 #include "ironbee_config_auto.h"
 
-<<<<<<< HEAD
 #include "core_private.h"
-=======
-#include <assert.h>
-#include <ctype.h>
-#include <inttypes.h>
->>>>>>> 43cb220d
-
+     
 #include <ironbee/bytestr.h>
 #include <ironbee/debug.h>
 #include <ironbee/engine.h>
@@ -45,6 +39,7 @@
 
 #include <assert.h>
 #include <ctype.h>
+#include <inttypes.h>
 
 /* Numeric operator params */
 typedef struct {
