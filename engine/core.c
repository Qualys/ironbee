--- conflicted
+++ resolved
@@ -332,13 +332,10 @@
 }
 
 /**
-<<<<<<< HEAD
- * If required, open the log files.
-=======
  * Set cfg->fn to the file name and cfg->fp to the FILE* of the audit log.
  *
  * @param[in] lpi Log provider instance.
- * @param[in] log Audit Log that will be written. Contains the context and 
+ * @param[in] log Audit Log that will be written. Contains the context and
  *            other information.
  * @param[in] cfg The configuration.
  * @param[in] corecfg The core configuration.
@@ -460,8 +457,8 @@
     int sys_rc;
 
     /* Lock the auditlog configuration for the context.
-     * We lock up here to ensure that external resources are not 
-     * double-opened instead of locking only the assignment to 
+     * We lock up here to ensure that external resources are not
+     * double-opened instead of locking only the assignment to
      * log->ctx->auditlog->index_fp at the bottom of this block. */
     ib_lock_lock(&log->ctx->auditlog->index_fp_lck);
 
@@ -614,8 +611,7 @@
 }
 
 /**
- * If required, open the log files. 
->>>>>>> f056eb07
+ * If required, open the log files.
  *
  * There are two files opened. One is a single file to store the audit log.
  * The other is the shared audit log index file. This index file is
@@ -658,78 +654,13 @@
     /* If we have a file name but no file pointer, assign cfg->index_fp. */
     else if ((log->ctx->auditlog->index != NULL) && (cfg->index_fp == NULL)) {
 
-<<<<<<< HEAD
-        /* Lock the auditlog configuration for the context.
-         * We lock up here to ensure that external resources are not
-         * double-opened instead of locking only the assignment to
-         * log->ctx->auditlog->index_fp at the bottom of this block. */
-        ib_lock_lock(&log->ctx->auditlog->index_fp_lck);
-
-        if (log->ctx->auditlog->index[0] == '/') {
-            fnsize = strlen(log->ctx->auditlog->index) + 1;
-
-            fn = (char *)ib_mpool_alloc(cfg->tx->mp, fnsize);
-            if (fn == NULL) {
-                ib_lock_unlock(&log->ctx->auditlog->index_fp_lck);
-                IB_FTRACE_RET_STATUS(IB_EALLOC);
-            }
-
-            memcpy(fn, log->ctx->auditlog->index, fnsize);
-        }
-        else if (log->ctx->auditlog->index[0] == '|') {
-            /// @todo Probably should skip whitespace???
-            fnsize = strlen(log->ctx->auditlog->index + 1) + 1;
-
-            fn = (char *)ib_mpool_alloc(cfg->tx->mp, fnsize);
-            if (fn == NULL) {
-                ib_lock_unlock(&log->ctx->auditlog->index_fp_lck);
-                IB_FTRACE_RET_STATUS(IB_EALLOC);
-            }
-
-            memcpy(fn, log->ctx->auditlog->index + 1, fnsize);
-        }
-        else {
-            fnsize = strlen(corecfg->auditlog_dir) +
-                     strlen(log->ctx->auditlog->index) + 2;
-
-            rc = ib_util_mkpath(corecfg->auditlog_dir,
-                                corecfg->auditlog_dmode);
-            if (rc != IB_OK) {
-                ib_log_error(log->ib, 1,
-                             "Could not create audit log dir: %s",
-                             corecfg->auditlog_dir);
-                ib_lock_unlock(&log->ctx->auditlog->index_fp_lck);
-                IB_FTRACE_RET_STATUS(rc);
-            }
-
-            fn = (char *)ib_mpool_alloc(cfg->tx->mp, fnsize);
-            if (fn == NULL) {
-                ib_lock_unlock(&log->ctx->auditlog->index_fp_lck);
-                IB_FTRACE_RET_STATUS(IB_EALLOC);
-            }
-
-            ec = snprintf(fn, fnsize, "%s/%s",
-                              corecfg->auditlog_dir,
-                              log->ctx->auditlog->index);
-            if (ec >= (int)fnsize) {
-                ib_log_error(log->ib, 1,
-                             "Could not create audit log index \"%s/%s\":"
-                             " too long",
-                             corecfg->auditlog_dir,
-                             log->ctx->auditlog->index);
-                ib_lock_unlock(&log->ctx->auditlog->index_fp_lck);
-                IB_FTRACE_RET_STATUS(IB_EINVAL);
-            }
-        }
-=======
         /**
          * Open the audit log index file. If the file name starts with
          * a | a pipe is opened to a subprocess, etc...
          */
         rc = core_audit_open_auditindexfile(lpi, log, cfg, corecfg);
->>>>>>> f056eb07
-
-        if (rc != IB_OK) { 
+
+        if (rc != IB_OK) {
             ib_log_error(log->ib, 1, "Could not open auditlog index.");
             IB_FTRACE_RET_STATUS(rc);
         }
