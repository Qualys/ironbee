--- conflicted
+++ resolved
@@ -150,48 +150,26 @@
     len = strlen(s);
     send = s + len;
 
-<<<<<<< HEAD
-    if ( *result == 0 ) {
-        /* No conversion possible. */
-        if ( endptr == s ) {
-            return IB_EINVAL;
-        }
-
-        /* Underflow would occur. */
-        if ( errno == ERANGE ) {
-            return IB_EINVAL;
-        }
-    }
-
-    /* Overflow would occur. */
-    if ( ( *result == HUGE_VALL || *result == -HUGE_VALL ) && errno == ERANGE) {
-        return IB_EINVAL;
-=======
     errno = 0;
     val = strtold(s, &endptr);
 
     /* Conversion failed */
     if (endptr != send) {
-        IB_FTRACE_RET_STATUS(IB_EINVAL);
+        return IB_EINVAL;
     }
 
     /* Check for Underflow would occur. */
     if ( (val == 0.0) && (errno == ERANGE) ) {
-        IB_FTRACE_RET_STATUS(IB_EINVAL);
->>>>>>> 9bbbdbbf
+        return IB_EINVAL;
     }
 
     /* Overflow would occur. */
     if ( ((val == HUGE_VALL) || (val == -HUGE_VALL)) && (errno == ERANGE)) {
-        IB_FTRACE_RET_STATUS(IB_EINVAL);
-    }
-
-<<<<<<< HEAD
+        return IB_EINVAL;
+    }
+
+    *result = val;
     return IB_OK;
-=======
-    *result = val;
-    IB_FTRACE_RET_STATUS(IB_OK);
->>>>>>> 9bbbdbbf
 }
 
 
