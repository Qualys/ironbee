/*****************************************************************************
 * Licensed to Qualys, Inc. (QUALYS) under one or more
 * contributor license agreements.  See the NOTICE file distributed with
 * this work for additional information regarding copyright ownership.
 * QUALYS licenses this file to You under the Apache License, Version 2.0
 * (the "License"); you may not use this file except in compliance with
 * the License.  You may obtain a copy of the License at
 *
 *     http://www.apache.org/licenses/LICENSE-2.0
 *
 * Unless required by applicable law or agreed to in writing, software
 * distributed under the License is distributed on an "AS IS" BASIS,
 * WITHOUT WARRANTIES OR CONDITIONS OF ANY KIND, either express or implied.
 * See the License for the specific language governing permissions and
 * limitations under the License.
 ****************************************************************************/

/**
 * @file
 * @brief IronBee --- Apache Traffic Server Plugin
 *
 * @author Nick Kew <nkew@qualys.com>
 */

#include "ironbee_config_auto.h"

#include <ironbee/flags.h>

#include <assert.h>
#include <ts/ts.h>

#include <sys/socket.h>
#include <netdb.h>

#if defined(__cplusplus) && !defined(__STDC_FORMAT_MACROS)
/* C99 requires that inttypes.h only exposes PRI* macros
 * for C++ implementations if this is defined: */
#define __STDC_FORMAT_MACROS
#endif

#include <ironbee/core.h>
#include <ironbee/state_notify.h>

#include "ts_ib.h"

struct tsib_ssn_ctx {
    ib_conn_t *iconn;
    /* store the IPs here so we can clean them up and not leak memory */
    char remote_ip[ADDRSIZE];
    char local_ip[ADDRSIZE];
    TSHttpTxn txnp; /* hack: conn data requires txnp to access */
    TSMutex ts_mutex; /**< Store mutex for use in many continuations. */
    /* Keep track of whether this is open and has active transactions */
    int txn_count;
    int closing;
    ib_lock_t *mutex;
    /* include the contp, so we can delay destroying it from the event */
    TSCont contp;
};

/**
 * IronBee connection cleanup
 *
 * @param[in] data Callback data (IronBee engine)
 */
static void cleanup_ib_connection(void *data)
{
    assert(data != NULL);

    ib_engine_t *ib = (ib_engine_t *)data;

    /* Release the engine, but don't destroy it */
    tsib_manager_engine_release(ib);
}

/**
 * Convert an IP address into a string.
 *
 * @param[in,out] addr IP address structure
 * @param[in] str Buffer in which to store the address string
 * @param[in] port Pointer to port number (also filled in)
 */
static void addr2str(const struct sockaddr *addr, char *str, int *port)
{
    char serv[8]; /* port num */
    int rv = getnameinfo(addr, sizeof(*addr), str, ADDRSIZE, serv, 8,
                         NI_NUMERICHOST|NI_NUMERICSERV);
    if (rv != 0) {
        TSError("[ironbee] getnameinfo: %d", rv);
    }
    *port = atoi(serv);
}

/**
 * Initialize the IB connection.
 *
 * Initializes an IronBee connection from a ATS continuation
 *
 * @param[in] iconn IB connection
 * @param[in] ssn Session context data
 *
 * @returns status
 */
static ib_status_t ironbee_conn_init(
    tsib_ssn_ctx *ssndata)
{
    assert(ssndata != NULL);
    const struct sockaddr *addr;
    int                    port;
    ib_conn_t             *iconn = ssndata->iconn;

    /* remote ip */
    addr = TSHttpTxnClientAddrGet(ssndata->txnp);
    addr2str(addr, ssndata->remote_ip, &port);

    iconn->remote_ipstr = ssndata->remote_ip;

    /* remote port */
    iconn->remote_port = port;

    /* local end */
    addr = TSHttpTxnIncomingAddrGet(ssndata->txnp);

    addr2str(addr, ssndata->local_ip, &port);

    iconn->local_ipstr = ssndata->local_ip;

    /* local_port */
    iconn->local_port = port;

    return IB_OK;
}

static void tx_finish(ib_tx_t *tx)
{
    if (!ib_flags_all(tx->flags, IB_TX_FREQ_FINISHED) ) {
        ib_state_notify_request_finished(tx->ib, tx);
    }
    if (!ib_flags_all(tx->flags, IB_TX_FRES_FINISHED) ) {
        ib_state_notify_response_finished(tx->ib, tx);
    }
    if (!ib_flags_all(tx->flags, IB_TX_FPOSTPROCESS)) {
        ib_state_notify_postprocess(tx->ib, tx);
    }
    if (!ib_flags_all(tx->flags, IB_TX_FLOGGING)) {
        ib_state_notify_logging(tx->ib, tx);
    }
}

static void tx_list_destroy(ib_conn_t *conn)
{
    while (conn->tx_first != NULL) {
        tx_finish(conn->tx_first);
        ib_tx_destroy(conn->tx_first);
    }
}


/**
 * Handle session context destroy.
 *
 * Handles TS_EVENT_HTTP_SSN_CLOSE (session close) close event from the
 * ATS.
 *
 * @param[in,out] ctx session context
 */
static void tsib_ssn_ctx_destroy(tsib_ssn_ctx * ssndata)
{
    if (ssndata == NULL) {
        return;
    }

    /* To avoid the risk of sequencing issues with this coming before TXN_CLOSE,
     * we just mark the session as closing, but leave actually closing it
     * for the TXN_CLOSE if there's a TXN
     */
    ib_lock_lock(ssndata->mutex);
    if (ssndata->txn_count == 0) { /* No outstanding TXN_CLOSE to come. */
        if (ssndata->iconn != NULL) {
            ib_conn_t *conn = ssndata->iconn;
            ssndata->iconn = NULL;

            tx_list_destroy(conn);
            TSDebug("ironbee",
                    "tsib_ssn_ctx_destroy: calling ib_state_notify_conn_closed()");
            ib_state_notify_conn_closed(conn->ib, conn);
            TSDebug("ironbee", "CONN DESTROY: conn=%p", conn);
            ib_conn_destroy(conn);
        }

        /* Store off the continuation pointer */
        TSCont contp = ssndata->contp;
        TSContDataSet(contp, NULL);
        ssndata->contp = NULL;

        /* Unlock has to come first 'cos ContDestroy destroys the mutex */
        TSContDestroy(contp);
        ib_lock_unlock(ssndata->mutex);
        ib_lock_destroy_malloc(ssndata->mutex);
        TSfree(ssndata);
    }
    else {
        ssndata->closing = 1;
        ib_lock_unlock(ssndata->mutex);
    }
}

/**
 * Handler function to generate an internal error response
 * when ironbee is unavailable to fill the fields or log errors.
 *
 * This may come from a TXN_START event, in which case we're
 * returning an HTTP/0.9 response and most of this is superfluous.
 */
static void internal_error_response(TSHttpTxn txnp)
{
    TSReturnCode rv;
    const char *reason = "IronBee Unavailable";
    TSMBuffer bufp;
    TSMLoc hdr_loc;
    TSMLoc field_loc;
    char *body;
    char clen[8];
    int i;
    const struct {
        const char *name;
        const char *val;
    } headers[2] = {
        { "Content-Type", "text/plain" },
        { "Content-Length", clen }
    };

    if (TSHttpTxnClientRespGet(txnp, &bufp, &hdr_loc) != TS_SUCCESS) {
        TSError("[ironbee] ErrorDoc: couldn't retrieve client response header.");
        return;
    }
    rv = TSHttpHdrStatusSet(bufp, hdr_loc, 503);
    if (rv != TS_SUCCESS) {
        TSError("[ironbee] ErrorDoc: TSHttpHdrStatusSet");
    }
    rv = TSHttpHdrReasonSet(bufp, hdr_loc, reason, strlen(reason));
    if (rv != TS_SUCCESS) {
        TSError("[ironbee] ErrorDoc: TSHttpHdrReasonSet");
    }

    /* this will free the body, so copy it first! */
    body = TSstrdup("IronBee Unavailable or Internal Error.  Server disabled.\n");

    snprintf(clen, sizeof(clen), "%zd", strlen(body));

    for (i = 0; i < 2; ++i) {
        rv = TSMimeHdrFieldCreate(bufp, hdr_loc, &field_loc);
        if (rv != TS_SUCCESS) {
            TSError("[ironbee] ErrorDoc: TSMimeHdrFieldCreate");
            continue;
        }
        rv = TSMimeHdrFieldNameSet(bufp, hdr_loc, field_loc,
                                   headers[i].name, strlen(headers[i].name));
        if (rv != TS_SUCCESS) {
            TSError("[ironbee] ErrorDoc: TSMimeHdrFieldNameSet");
            goto freehdr;
        }
        rv = TSMimeHdrFieldValueStringInsert(bufp, hdr_loc, field_loc, -1,
                                             headers[i].val, strlen(headers[i].val));
        if (rv != TS_SUCCESS) {
            TSError("[ironbee] ErrorDoc: TSMimeHdrFieldValueStringInsert");
            goto freehdr;
        }
        rv = TSMimeHdrFieldAppend(bufp, hdr_loc, field_loc);
        if (rv != TS_SUCCESS) {
            TSError("[ironbee] ErrorDoc: TSMimeHdrFieldAppend");
            goto freehdr;
        }

freehdr:
        rv = TSHandleMLocRelease(bufp, hdr_loc, field_loc);
        if (rv != TS_SUCCESS) {
            TSError("[ironbee] ErrorDoc: TSHandleMLocRelease 3");
            continue;
        }
    }

    TSHttpTxnErrorBodySet(txnp, body, strlen(body), NULL);

    rv = TSHandleMLocRelease(bufp, TS_NULL_MLOC, hdr_loc);
    if (rv != TS_SUCCESS) {
        TSError("[ironbee] ErrorDoc: TSHandleMLocRelease 4");
    }
}
/**
 * Handler function to generate an error response
 */
static void error_response(TSHttpTxn txnp, tsib_txn_ctx *txndata)
{
    const char *reason;
    TSMBuffer bufp;
    TSMLoc hdr_loc;
    TSMLoc field_loc;
    hdr_list *hdrs;
    TSReturnCode rv;

    /* make caller responsible for sanity checking */
    assert((txndata != NULL) && (txndata->tx != NULL));

    reason = TSHttpHdrReasonLookup(txndata->status);

    if (TSHttpTxnClientRespGet(txnp, &bufp, &hdr_loc) != TS_SUCCESS) {
        ib_log_error_tx(txndata->tx,
                        "ErrorDoc: couldn't retrieve client response header.");
        TSHttpTxnReenable(txnp, TS_EVENT_HTTP_CONTINUE);
        return;
    }
    rv = TSHttpHdrStatusSet(bufp, hdr_loc, txndata->status);
    if (rv != TS_SUCCESS) {
        ib_log_error_tx(txndata->tx,
                        "ErrorDoc: TSHttpHdrStatusSet");
    }
    if (reason == NULL) {
        reason = "Other";
    }
    rv = TSHttpHdrReasonSet(bufp, hdr_loc, reason, strlen(reason));
    if (rv != TS_SUCCESS) {
        ib_log_error_tx(txndata->tx,
                        "ErrorDoc: TSHttpHdrReasonSet");
    }

    while (hdrs = txndata->err_hdrs, hdrs != 0) {
        txndata->err_hdrs = hdrs->next;
        rv = TSMimeHdrFieldCreate(bufp, hdr_loc, &field_loc);
        if (rv != TS_SUCCESS) {
            ib_log_error_tx(txndata->tx,
                            "ErrorDoc: TSMimeHdrFieldCreate");
            continue;
        }
        rv = TSMimeHdrFieldNameSet(bufp, hdr_loc, field_loc,
                                   hdrs->hdr, strlen(hdrs->hdr));
        if (rv != TS_SUCCESS) {
            ib_log_error_tx(txndata->tx,
                            "ErrorDoc: TSMimeHdrFieldNameSet");
            goto errordoc_free1;
        }
        rv = TSMimeHdrFieldValueStringInsert(bufp, hdr_loc, field_loc, -1,
                                        hdrs->value, strlen(hdrs->value));
        if (rv != TS_SUCCESS) {
            ib_log_error_tx(txndata->tx,
                            "ErrorDoc: TSMimeHdrFieldValueStringInsert");
            goto errordoc_free1;
        }
        rv = TSMimeHdrFieldAppend(bufp, hdr_loc, field_loc);
        if (rv != TS_SUCCESS) {
            ib_log_error_tx(txndata->tx,
                            "ErrorDoc: TSMimeHdrFieldAppend");
            goto errordoc_free1;
        }

errordoc_free1:
        rv = TSHandleMLocRelease(bufp, hdr_loc, field_loc);
        if (rv != TS_SUCCESS) {
            ib_log_error_tx(txndata->tx,
                            "ErrorDoc: TSHandleMLocRelease 1");
            continue;
        }
    }

    if (txndata->err_body) {
        /* this will free the body, so copy it first! */
        TSHttpTxnErrorBodySet(txnp, txndata->err_body,
                              txndata->err_body_len, NULL);
    }
    rv = TSHandleMLocRelease(bufp, TS_NULL_MLOC, hdr_loc);
    if (rv != TS_SUCCESS) {
        ib_log_error_tx(txndata->tx,
                        "ErrorDoc: TSHandleMLocRelease 2");
    }

    ib_log_debug_tx(txndata->tx,
                    "Sent error page %d \"%s\".", txndata->status, reason);
}

/**
 * Handle transaction context destroy.
 *
 * Handles TS_EVENT_HTTP_TXN_CLOSE (transaction close) close event from the
 * ATS.
 *
 * @param[in,out] ctx Transaction context
 */
static void tsib_txn_ctx_destroy(tsib_txn_ctx *txndata)
{
    if (txndata == NULL) {
        return;
    }

    ib_tx_t *tx = txndata->tx;
    tsib_ssn_ctx *ssndata = txndata->ssn;

    assert(tx != NULL);
    assert(ssndata != NULL);

    txndata->tx = NULL;
    ib_log_debug_tx(tx,
                    "TX DESTROY: conn=>%p tx_count=%zd tx=%p id=%s txn_count=%d",
                    tx->conn, tx->conn->tx_count, tx, tx->id, ssndata->txn_count);
    tx_finish(tx);

    ib_lock_lock(ssndata->mutex);
    ib_tx_destroy(tx);

    txndata->ssn = NULL;

    /* Decrement the txn count on the ssn, and destroy ssn if it's closing.
     * We trust TS not to create more TXNs after signalling SSN close!
     */
    if (ssndata->closing && ssndata->txn_count <= 1) {
        if (ssndata->iconn) {
            tx_list_destroy(ssndata->iconn);
            ib_conn_t *conn = ssndata->iconn;
            ib_engine_t *ib = conn->ib;

            ssndata->iconn = NULL;
            TSDebug("ironbee",
                    "tsib_txn_ctx_destroy: calling ib_state_notify_conn_closed()");
            ib_state_notify_conn_closed(ib, conn);
            TSDebug("ironbee",
                    "CONN DESTROY: conn=%p", conn);
            ib_conn_destroy(conn);
        }
        TSContDataSet(ssndata->contp, NULL);
        TSContDestroy(ssndata->contp);
        ib_lock_unlock(ssndata->mutex);
        ib_lock_destroy_malloc(ssndata->mutex);
        TSfree(ssndata);
    }
    else {
        --(ssndata->txn_count);
        ib_lock_unlock(ssndata->mutex);
    }
    TSfree(txndata);
}

/**
 * Plugin for the IronBee ATS.
 *
 * Handles some ATS events.
 *
 * @param[in,out] contp Pointer to the continuation
 * @param[in,out] event Event from ATS
 * @param[in,out] edata Event data
 *
 * @returns status
 */
int ironbee_plugin(TSCont contp, TSEvent event, void *edata)
{
    ib_status_t rc;
    TSCont mycont;
    TSHttpTxn txnp = (TSHttpTxn) edata;
    TSHttpSsn ssnp = (TSHttpSsn) edata;
    tsib_txn_ctx *txndata;
    tsib_ssn_ctx *ssndata;
    tsib_hdr_outcome status;
    TSMutex ts_mutex = NULL;

    TSDebug("ironbee", "Entering ironbee_plugin with %d", event);
    switch (event) {

        /* CONNECTION */
        case TS_EVENT_HTTP_SSN_START:
            /* start of connection */
            /* But we can't initialize conn stuff here, because there's
             * no API to get the connection stuff required by ironbee
             * at this point.  So instead, intercept the first TXN
             *
             * what we can and must do: create a new contp whose
             * lifetime is our ssn
             */
            ts_mutex = TSMutexCreate();
            mycont = TSContCreate(ironbee_plugin, ts_mutex);
            TSHttpSsnHookAdd (ssnp, TS_HTTP_TXN_START_HOOK, mycont);
            ssndata = TSmalloc(sizeof(*ssndata));
            memset(ssndata, 0, sizeof(*ssndata));
            /* The only failure here is EALLOC, and if that happens
             * we're ****ed anyway
             */
            rc = ib_lock_create_malloc(&(ssndata->mutex));
            assert(rc == IB_OK);
            ssndata->contp = mycont;
            ssndata->ts_mutex = ts_mutex;
            TSContDataSet(mycont, ssndata);

            TSHttpSsnHookAdd (ssnp, TS_HTTP_SSN_CLOSE_HOOK, mycont);

            TSHttpSsnReenable (ssnp, TS_EVENT_HTTP_CONTINUE);
            break;

        case TS_EVENT_HTTP_TXN_START:
        {
            /* start of Request */
            /* First req on a connection, we set up conn stuff */
            ib_status_t  rc;
            ib_engine_t *ib = NULL;

            ssndata = TSContDataGet(contp);
            ib_lock_lock(ssndata->mutex);

            if (ssndata->iconn == NULL) {
                rc = tsib_manager_engine_acquire(&ib);
                if (rc == IB_DECLINED) {
                    /* OK, this means the manager is disabled deliberately,
                     * but otherwise all's well.  So this TXN
                     * gets processed without intervention from Ironbee
                     * and is invisble when our SSN_CLOSE hook runs.
                     */
                    ib_lock_unlock(ssndata->mutex);
                    TSHttpTxnReenable(txnp, TS_EVENT_HTTP_CONTINUE);
                    TSDebug("ironbee", "Decline from engine manager");
                    break;
                }
                else if (rc != IB_OK) {
                    TSError("[ironbee] Failed to acquire engine: %s",
                            ib_status_to_string(rc));
                    goto noib_error;
                }
                if (ib != NULL) {
                    rc = ib_conn_create(ib, &ssndata->iconn, contp);
                    if (rc != IB_OK) {
                        TSError("[ironbee] ib_conn_create: %s",
                                ib_status_to_string(rc));
                        tsib_manager_engine_release(ib);
                        goto noib_error;
                    }

                    /* In the normal case, release the engine when the
                     * connection's memory pool is destroyed */
                    rc = ib_mm_register_cleanup(ssndata->iconn->mm,
                                                cleanup_ib_connection,
                                                ib);
                    if (rc != IB_OK) {
                        TSError("[ironbee] ib_mm_register_cleanup: %s",
                                ib_status_to_string(rc));
                        tsib_manager_engine_release(ib);
                        goto noib_error;
                    }

                    TSDebug("ironbee", "CONN CREATE: conn=%p", ssndata->iconn);
                    ssndata->txnp = txnp;
                    ssndata->txn_count = ssndata->closing = 0;

                    rc = ironbee_conn_init(ssndata);
                    if (rc != IB_OK) {
                        TSError("[ironbee] ironbee_conn_init: %s",
                                ib_status_to_string(rc));
                        goto noib_error;
                    }

                    TSContDataSet(contp, ssndata);
                    TSDebug("ironbee",
                            "ironbee_plugin: ib_state_notify_conn_opened()");
                    rc = ib_state_notify_conn_opened(ib, ssndata->iconn);
                    if (rc != IB_OK) {
                        TSError("[ironbee] Failed to notify connection opened: %s",
                                ib_status_to_string(rc));
                    }
                }
                else {
                    /* Use TSError where there's no ib or tx */
                    TSError("Ironbee: No ironbee engine!");
                    goto noib_error;
                }
            }

            /* create a txn cont (request ctx) and tx */
            txndata = TSmalloc(sizeof(*txndata));
            memset(txndata, 0, sizeof(*txndata));
            txndata->ssn = ssndata;
            txndata->txnp = txnp;

            rc = ib_tx_create(&txndata->tx, ssndata->iconn, txndata);
            if (rc != IB_OK) {
                TSError("[ironbee] Failed to create tx: %d", rc);
                tsib_manager_engine_release(ib);
                TSfree(txndata);
                goto noib_error;
            }

            ++ssndata->txn_count;
            ib_lock_unlock(ssndata->mutex);

            ib_log_debug_tx(txndata->tx,
                            "TX CREATE: conn=%p tx=%p id=%s txn_count=%d",
                            ssndata->iconn, txndata->tx, txndata->tx->id,
                            txndata->ssn->txn_count);

            mycont = TSContCreate(ironbee_plugin, ssndata->ts_mutex);
            TSContDataSet(mycont, txndata);

            TSHttpTxnHookAdd(txnp, TS_HTTP_TXN_CLOSE_HOOK, mycont);

            /* Hook to process responses */
            TSHttpTxnHookAdd(txnp, TS_HTTP_READ_RESPONSE_HDR_HOOK, mycont);

            /* Hook to process requests */
            TSHttpTxnHookAdd(txnp, TS_HTTP_PRE_REMAP_HOOK, mycont);

            /* Create continuations for input and output filtering
             * to give them txn lifetime.
             */
            txndata->in_data_cont = TSTransformCreate(in_data_event, txnp);
            TSContDataSet(txndata->in_data_cont, txndata);

            txndata->out_data_cont = TSTransformCreate(out_data_event, txnp);
            TSContDataSet(txndata->out_data_cont, txndata);

            TSHttpTxnReenable(txnp, TS_EVENT_HTTP_CONTINUE);
            break;

noib_error:
            ib_lock_unlock(ssndata->mutex);

            /* NULL txndata signals this to SEND_RESPONSE */
            TSContDataSet(contp, NULL);

            TSError("[ironbee] Internal error initialising for transaction");
            TSHttpTxnHookAdd(txnp, TS_HTTP_SEND_RESPONSE_HDR_HOOK, contp);

            /* FIXME: check this.
             * Purpose is to ensure contp doesn't leak, but may not be right
             */
            TSHttpTxnHookAdd(txnp, TS_HTTP_TXN_CLOSE_HOOK, contp);

            TSHttpTxnReenable(txnp, TS_EVENT_HTTP_ERROR);
            break;
        }

        /* HTTP RESPONSE */
        case TS_EVENT_HTTP_READ_RESPONSE_HDR:
            txndata = TSContDataGet(contp);
            if (txndata->tx == NULL) {
                TSHttpTxnReenable(txnp, TS_EVENT_HTTP_CONTINUE);
                break;
            }

            /* Feed ironbee the headers if not done already. */
            if (!ib_flags_all(txndata->tx->flags, IB_TX_FRES_STARTED)) {
                status = process_hdr(txndata, txnp, &tsib_direction_server_resp);

                /* OK, if this was an HTTP 100 response, it's not the
                 * response we're interested in.  No headers have been
                 * sent yet, and no data will be sent until we've
                 * reached here again with the final response.
                 */
                if (status == HDR_HTTP_100) {
                    TSHttpTxnReenable(txnp, TS_EVENT_HTTP_CONTINUE);
                    break;
                }
                // FIXME: Need to know if this fails as it (I think) means
                //        that the response did not come from the server and
                //        that ironbee should ignore it.
                /* I've not seen a fail here.  AFAICT if either the origin
                 * isn't responding or we're responding from cache. we
                 * never reach here in the first place.
                 */
            }

            /* If ironbee signalled an error while processing request body data,
             * this is the first opportunity to divert to an errordoc
             */
            if (HTTP_CODE(txndata->status)) {
                ib_log_debug_tx(txndata->tx,
                                "HTTP code %d contp=%p", txndata->status, contp);
                TSHttpTxnHookAdd(txnp, TS_HTTP_SEND_RESPONSE_HDR_HOOK, contp);
                TSHttpTxnReenable(txnp, TS_EVENT_HTTP_ERROR);
                break;
            }

            /* If we're not going to inspect response body data 
             * we can bring forward notification of response-end
             * so we're in time to respond with an errordoc if Ironbee
             * wants to block in the response phase.
             *
             * This currently fails.  However, that appears to be because I
             * can't unset IB_TX_FINSPECT_RESBODY with InspectionEngineOptions
             */
            if (!ib_flags_all(txndata->tx->flags, IB_TX_FINSPECT_RESBODY)) {
                if (!ib_flags_all(txndata->tx->flags, IB_TX_FRES_STARTED) ) {
                    ib_state_notify_response_started(txndata->tx->ib, txndata->tx, NULL);
                }
                if (!ib_flags_all(txndata->tx->flags, IB_TX_FRES_FINISHED) ) {
                    ib_state_notify_response_finished(txndata->tx->ib, txndata->tx);
                }
                /* Test again for Ironbee telling us to block */
                if (HTTP_CODE(txndata->status)) {
                    TSHttpTxnHookAdd(txnp, TS_HTTP_SEND_RESPONSE_HDR_HOOK, contp);
                    TSHttpTxnReenable(txnp, TS_EVENT_HTTP_ERROR);
                    break;
                }
            }

            /* Flag that we're too late to divert to an error response */
            ib_tx_flags_set(txndata->tx, IB_TX_FCLIENTRES_STARTED);

            /* Normal execution.  Add output filter to inspect response. */
            TSHttpTxnHookAdd(txnp, TS_HTTP_RESPONSE_TRANSFORM_HOOK,
                             txndata->out_data_cont);
            TSHttpTxnReenable(txnp, TS_EVENT_HTTP_CONTINUE);

            break;

        /* Hook for processing response headers. */
        case TS_EVENT_HTTP_SEND_RESPONSE_HDR:
            txndata = TSContDataGet(contp);
            if (txndata == NULL) {
                /* Ironbee is unavailable to help with our response. */
                /* This contp is not ours, so we leave it. */
                internal_error_response(txnp);
                TSHttpTxnReenable(txnp, TS_EVENT_HTTP_CONTINUE);
                break;
            }

            /* If ironbee has sent us into an error response then
             * we came here in our error path, with nonzero status.
             */
            if (txndata->status != 0) {
                error_response(txnp, txndata);
            }

            /* Feed ironbee the headers if not done already. */
            if (!ib_flags_all(txndata->tx->flags, IB_TX_FRES_STARTED)) {
                if (process_hdr(txndata, txnp, &tsib_direction_client_resp) != HDR_OK) {
                    /* I think this is a shouldn't happen event, and that
                     * if it does we have an ironbee bug or misconfiguration.
                     * Log an error to catch if it happens in practice.
                     */
                    ib_log_error_tx(txndata->tx, "process_hdr returned error in send_response_hdr event");
                }
            }

            /* If there is an ironbee-generated response body, notify ironbee.
             *
             * NOTE: I do not see anywhere else to put this as the error body is
             *       just a buffer and not delivered via normal IO channels, so
             *       the error body will never get caught by an event.
             */
            if ((txndata->status != 0) && (txndata->err_body != NULL)) {
                const char *data = txndata->err_body;
                size_t data_length = txndata->err_body_len;
                ib_log_debug_tx(txndata->tx,
                        "error_response: calling ib_state_notify_response_body_data() %s:%d",
                        __FILE__, __LINE__);
                ib_state_notify_response_body_data(txndata->tx->ib,
                                                   txndata->tx,
                                                   data, data_length);
            }

            TSHttpTxnReenable(txnp, TS_EVENT_HTTP_CONTINUE);
            break;

        /* HTTP REQUEST */
        case TS_EVENT_HTTP_READ_REQUEST_HDR:
<<<<<<< HEAD
            /* hook to examine output headers.  They're not available yet */
            TSHttpTxnHookAdd(txnp, TS_HTTP_PRE_REMAP_HOOK, contp);

            TSHttpTxnReenable(txnp, TS_EVENT_HTTP_CONTINUE);
=======
            /* We got here from the same cont used for ssnstart.
             * If it's NULL we have a noib_error or just uninitialised IronBee
             * so we need to kill off the request as an internal error
             */
            txndata = TSContDataGet(contp);
            if (txndata == NULL) {
                TSHttpTxnHookAdd(txnp, TS_HTTP_SEND_RESPONSE_HDR_HOOK, contp);
                TSHttpTxnReenable(txnp, TS_EVENT_HTTP_ERROR);
            }

            else {
                /* All's well */
                TSHttpTxnReenable(txnp, TS_EVENT_HTTP_CONTINUE);
            }
>>>>>>> 6052fcb1
            break;

        /* hook for processing incoming request/headers
         * The OS_DNS hook is an alternative here.
         */
        case TS_EVENT_HTTP_PRE_REMAP:
        {
            int request_inspection_finished = 0;
            txndata = TSContDataGet(contp);
            assert ((txndata != NULL) && (txndata->tx != NULL));
            status = process_hdr(txndata, txnp, &tsib_direction_client_req);
            if (HDR_OUTCOME_IS_HTTP_OR_ERROR(status, txndata)) {
                if (status == HDR_HTTP_STATUS) {
                    ib_log_debug_tx(txndata->tx,
                                    "HTTP code %d contp=%p", txndata->status, contp);
                 }
                 else {
                    /* Ironbee set a status we don't handle.
                     * We returned EINVAL, but we also need housekeeping to
                     * avoid a crash in modhtp and log something bad.
                     */
                    ib_log_debug_tx(txndata->tx,
                                    "Internal error %d contp=%p", txndata->status, contp);
                    /* Ugly hack: notifications to stop modhtp bombing out */
                    request_inspection_finished = 1;
                }
            }
            else {
                /* Other nonzero statuses not supported */
                switch(status) {
                  case HDR_OK:
                    /* If we're not inspecting the Request body,
                     * we can bring forward notification of end-request
                     * so any header-only tests run on Request phase
                     * can abort the tx before opening a backend connection.
                     */
                    if (!ib_flags_all(txndata->tx->flags, IB_TX_FINSPECT_REQBODY)) {
                        request_inspection_finished = 1;
                    }
                    break;	/* All's well */
                  case HDR_HTTP_STATUS:
                    // FIXME: should we take the initiative here and return 500?
                    ib_log_error_tx(txndata->tx,
                                    "Internal error: ts-ironbee requested error but no error response set.");
                    break;
                  case HDR_HTTP_100:
                    /* This can't actually happen with current Trafficserver
                     * versions, as TS will generate a 400 error without
                     * reference to us.  But in case that changes in future ...
                     */
                    ib_log_error_tx(txndata->tx,
                                    "No request headers found.");
                    break;
                  default:
                    ib_log_error_tx(txndata->tx,
                                    "Unhandled state arose in handling request headers.");
                    break;
                }
            }
            if (request_inspection_finished) {
                if (!ib_flags_all(txndata->tx->flags, IB_TX_FREQ_STARTED) ) {
                    ib_state_notify_request_started(txndata->tx->ib, txndata->tx, NULL);
                }
                if (!ib_flags_all(txndata->tx->flags, IB_TX_FREQ_FINISHED) ) {
                    ib_state_notify_request_finished(txndata->tx->ib, txndata->tx);
                }
            }
            else {
                /* hook an input filter to watch data */
                TSHttpTxnHookAdd(txnp, TS_HTTP_REQUEST_TRANSFORM_HOOK,
                                 txndata->in_data_cont);
            }
            /* Flag that we can no longer prevent a request going to backend */
            ib_tx_flags_set(txndata->tx, IB_TX_FSERVERREQ_STARTED);

            /* Check whether Ironbee told us to block the request.
             * This could now come not just from process_hdr, but also
             * from a brought-forward notification if we aren't inspecting
             * a request body and notified request_finished.
             */
            if (HTTP_CODE(txndata->status)) {
                TSHttpTxnHookAdd(txnp, TS_HTTP_SEND_RESPONSE_HDR_HOOK, contp);
                TSHttpTxnReenable(txnp, TS_EVENT_HTTP_ERROR);
            }
            else {
                TSHttpTxnReenable(txnp, TS_EVENT_HTTP_CONTINUE);
            }
            break;
        }


        /* CLEANUP EVENTS */
        case TS_EVENT_HTTP_TXN_CLOSE:
        {
            txndata = TSContDataGet(contp);

            if (txndata != NULL) {
                TSContDestroy(txndata->out_data_cont);
                TSContDestroy(txndata->in_data_cont);
            }
            TSContDataSet(contp, NULL);
            TSContDestroy(contp);
            if ( (txndata != NULL) && (txndata->tx != NULL) ) {
                ib_log_debug_tx(txndata->tx,
                                "TXN Close: %p", (void *)contp);
                tsib_txn_ctx_destroy(txndata);
            }
            TSHttpTxnReenable(txnp, TS_EVENT_HTTP_CONTINUE);
            break;
        }

        case TS_EVENT_HTTP_SSN_CLOSE:
            TSDebug("ironbee", "SSN Close: %p", (void *)contp);
            tsib_ssn_ctx_destroy(TSContDataGet(contp));
            tsib_manager_engine_cleanup();
            TSHttpSsnReenable(ssnp, TS_EVENT_HTTP_CONTINUE);
            break;

        case TS_EVENT_MGMT_UPDATE:
        {
            TSDebug("ironbee", "Management update");
            ib_status_t  rc;
            rc = tsib_manager_engine_create();
            if (rc != IB_OK) {
                TSError("[ironbee] Error creating new engine: %s",
                        ib_status_to_string(rc));
            }
            break;
        }

        /* if we get here we've got a bug */
        default:
            TSError("[ironbee] *** Unhandled event %d in ironbee_plugin.", event);
            break;
    }

    return 0;
}<|MERGE_RESOLUTION|>--- conflicted
+++ resolved
@@ -756,12 +756,6 @@
 
         /* HTTP REQUEST */
         case TS_EVENT_HTTP_READ_REQUEST_HDR:
-<<<<<<< HEAD
-            /* hook to examine output headers.  They're not available yet */
-            TSHttpTxnHookAdd(txnp, TS_HTTP_PRE_REMAP_HOOK, contp);
-
-            TSHttpTxnReenable(txnp, TS_EVENT_HTTP_CONTINUE);
-=======
             /* We got here from the same cont used for ssnstart.
              * If it's NULL we have a noib_error or just uninitialised IronBee
              * so we need to kill off the request as an internal error
@@ -773,10 +767,12 @@
             }
 
             else {
+                /* hook to examine output headers.  They're not available yet */
+                TSHttpTxnHookAdd(txnp, TS_HTTP_PRE_REMAP_HOOK, contp);
+
                 /* All's well */
                 TSHttpTxnReenable(txnp, TS_EVENT_HTTP_CONTINUE);
             }
->>>>>>> 6052fcb1
             break;
 
         /* hook for processing incoming request/headers
