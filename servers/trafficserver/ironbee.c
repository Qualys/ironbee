/*****************************************************************************
 * Licensed to Qualys, Inc. (QUALYS) under one or more
 * contributor license agreements.  See the NOTICE file distributed with
 * this work for additional information regarding copyright ownership.
 * QUALYS licenses this file to You under the Apache License, Version 2.0
 * (the "License"); you may not use this file except in compliance with
 * the License.  You may obtain a copy of the License at
 *
 *     http://www.apache.org/licenses/LICENSE-2.0
 *
 * Unless required by applicable law or agreed to in writing, software
 * distributed under the License is distributed on an "AS IS" BASIS,
 * WITHOUT WARRANTIES OR CONDITIONS OF ANY KIND, either express or implied.
 * See the License for the specific language governing permissions and
 * limitations under the License.
 ****************************************************************************/

/**
 * @file
 * @brief IronBee --- Apache Traffic Server Plugin
 *
 * @author Nick Kew <nkew@qualys.com>
 */

#include "ironbee_config_auto.h"

#include <stdio.h>
#include <string.h>
#include <unistd.h>
#include <stdlib.h>
#include <time.h>
#include <ctype.h>
#include <assert.h>
#include <ts/ts.h>

#include <sys/socket.h>
#include <netdb.h>

// This gets the PRI*64 types
# define __STDC_FORMAT_MACROS 1
# include <inttypes.h>

#include <ironbee/engine.h>
#include <ironbee/config.h>
#include <ironbee/module.h> /* Only needed while config is in here. */
#include <ironbee/server.h>
#include <ironbee/context.h>
#include <ironbee/core.h>
#include <ironbee/site.h>
#include <ironbee/state_notify.h>
#include <ironbee/util.h>
#include <ironbee/regex.h>
#include <ironbee/string.h>
static void addr2str(const struct sockaddr *addr, char *str, int *port);

#define ADDRSIZE 48 /* what's the longest IPV6 addr ? */

ib_engine_t DLL_LOCAL *ironbee = NULL;
TSTextLogObject ironbee_log = NULL;
#define DEFAULT_LOG "ts-ironbee"

typedef enum {
    HDR_OK,
    HDR_ERROR,
    HDR_HTTP_100,
    HDR_HTTP_STATUS
} ib_hdr_outcome;
#define IB_HDR_OUTCOME_IS_HTTP(outcome, data) \
    ((outcome) == HDR_HTTP_STATUS && (data)->status >= 200 && (data)->status < 600)
#define IB_HTTP_CODE(num) ((num) >= 200 && (num) < 600)

typedef struct tx_list {
    ib_tx_t *tx;
    struct tx_list *next;
} tx_list;

static tx_list *tx_list_add(tx_list *list, ib_tx_t *tx)
{
    tx_list *ret = TSmalloc(sizeof(tx_list));
    ret->tx = tx;
    ret->next = list;
    return ret;
}
static void tx_list_destroy(tx_list *list)
{
    if (list != NULL) {
        tx_list_destroy(list->next);
        ib_tx_destroy(list->tx);
        TSfree(list);
    }
}

typedef struct {
    ib_conn_t *iconn;
    /* store the IPs here so we can clean them up and not leak memory */
    char remote_ip[ADDRSIZE];
    char local_ip[ADDRSIZE];
    TSHttpTxn txnp; /* hack: conn data requires txnp to access */
    /* Keep track of whether this is open and has active transactions */
    int txn_count;
    int closing;
    TSMutex mutex;
    /* include the contp, so we can delay destroying it from the event */
    TSCont contp;
    /* and save ib tx structs here, to delay destroying them until the
     * session closes
     */
    tx_list *txns;
} ib_ssn_ctx;

typedef struct {
    /* data filtering stuff */
    TSVIO output_vio;
    TSIOBuffer output_buffer;
    TSIOBufferReader output_reader;
    char *buf;
    unsigned int buflen;
    /* Nobuf - no buffering
     * Discard - transmission aborted, discard remaining data
     * buffer - buffer everything until EOS or abortedby error
     */
    enum { IOBUF_NOBUF, IOBUF_DISCARD, IOBUF_BUFFER } buffering;
} ib_filter_ctx;

#define IBD_REQ IB_SERVER_REQUEST
#define IBD_RESP IB_SERVER_RESPONSE
#define HDRS_IN IB_SERVER_REQUEST
#define HDRS_OUT IB_SERVER_RESPONSE
#define START_RESPONSE 0x04
#define DATA 0

typedef struct hdr_action_t {
    ib_server_header_action_t action;
    ib_server_direction_t dir;
    const char *hdr;
    const char *value;
    ib_rx_t *rx;
    struct hdr_action_t *next;
} hdr_action_t;

typedef struct hdr_list {
    char *hdr;
    char *value;
    struct hdr_list *next;
} hdr_list;

typedef struct {
    const char *ctype;
    const char *redirect;
    const char *authn;
    const char *body;
} error_resp_t;

typedef struct {
    ib_ssn_ctx *ssn;
    ib_tx_t *tx;
    TSHttpTxn txnp;
    ib_filter_ctx in;
    ib_filter_ctx out;
    int state;
    int status;
    hdr_action_t *hdr_actions;
    hdr_list *err_hdrs;
    char *err_body;    /* this one can't be const */
} ib_txn_ctx;

typedef struct {
    ib_server_direction_t dir;

    const char *type_label;
    const char *dir_label;
    TSReturnCode (*hdr_get)(TSHttpTxn, TSMBuffer *, TSMLoc *);

    ib_status_t (*ib_notify_header)(ib_engine_t*, ib_tx_t*,
                 ib_parsed_header_wrapper_t*);
    ib_status_t (*ib_notify_header_finished)(ib_engine_t*, ib_tx_t*);
    ib_status_t (*ib_notify_body)(ib_engine_t*, ib_tx_t*, ib_txdata_t*);
    ib_status_t (*ib_notify_end)(ib_engine_t*, ib_tx_t*);
    ib_status_t (*ib_notify_post)(ib_engine_t*, ib_tx_t*);
    ib_status_t (*ib_notify_log)(ib_engine_t*, ib_tx_t*);
} ib_direction_data_t;

static ib_direction_data_t ib_direction_client_req = {
    IBD_REQ,
    "client request",
    "request",
    TSHttpTxnClientReqGet,
    ib_state_notify_request_header_data,
    ib_state_notify_request_header_finished,
    ib_state_notify_request_body_data,
    ib_state_notify_request_finished,
    NULL,
    NULL
};
static ib_direction_data_t ib_direction_server_resp = {
    IBD_RESP,
    "server response",
    "response",
    TSHttpTxnServerRespGet,
    ib_state_notify_response_header_data,
    ib_state_notify_response_header_finished,
    ib_state_notify_response_body_data,
    ib_state_notify_response_finished,
    ib_state_notify_postprocess,
    ib_state_notify_logging
};
static ib_direction_data_t ib_direction_client_resp = {
    IBD_RESP,
    "client response",
    "response",
    TSHttpTxnClientRespGet,
    ib_state_notify_response_header_data,
    ib_state_notify_response_header_finished,
    ib_state_notify_response_body_data,
    ib_state_notify_response_finished,
    ib_state_notify_postprocess,
    ib_state_notify_logging
};

typedef struct {
    ib_direction_data_t *ibd;
    ib_filter_ctx *data;
} ibd_ctx;


static bool is_error_status(int status)
{
    return ( (status >= 200) && (status < 600) );
}

/**
 * Callback functions for Ironbee to signal to us
 */
static ib_status_t ib_header_callback(ib_tx_t *tx, ib_server_direction_t dir,
                                      ib_server_header_action_t action,
                                      const char *hdr, const char *value,
                                      ib_rx_t *rx, void *cbdata)
{
    ib_txn_ctx *ctx = (ib_txn_ctx *)tx->sctx;
    hdr_action_t *header;
    /* Logic for whether we're in time for the requested action */
    /* Output headers can change any time before they're sent */
    /* Input headers can only be touched during their read */

    if (ctx->state & HDRS_OUT ||
        (ctx->state & HDRS_IN && dir == IB_SERVER_REQUEST))
        return IB_ENOTIMPL;  /* too late for requested op */

    if (action == IB_HDR_EDIT) {
        if (rx == NULL) {
            rx = ib_rx_compile(tx->mp, value);
            if (rx == NULL) {
                TSError("Failed to parse '%s' as a regexp", value);
                return IB_EINVAL;
            }
        }
    }

    header = TSmalloc(sizeof(*header));
    header->next = ctx->hdr_actions;
    ctx->hdr_actions = header;
    header->dir = dir;
    /* FIXME: deferring merge support - implementing append instead */
    header->action = action = action == IB_HDR_MERGE ? IB_HDR_APPEND : action;
    header->hdr = TSstrdup(hdr);
    header->value = TSstrdup(value);
    header->rx = rx;

    return IB_OK;
}

/**
 * Handler function to generate an error response
 */
static void error_response(TSHttpTxn txnp, ib_txn_ctx *txndata)
{
    const char *reason = TSHttpHdrReasonLookup(txndata->status);
    TSMBuffer bufp;
    TSMLoc hdr_loc;
    TSMLoc field_loc;
    hdr_list *hdrs;
    TSReturnCode rv;

    if (TSHttpTxnClientRespGet(txnp, &bufp, &hdr_loc) != TS_SUCCESS) {
        TSError("Errordoc: couldn't retrieve client response header");
        TSHttpTxnReenable(txnp, TS_EVENT_HTTP_CONTINUE);
        return;
    }
    rv = TSHttpHdrStatusSet(bufp, hdr_loc, txndata->status);
    if (rv != TS_SUCCESS) {
        TSError("ErrorDoc - TSHttpHdrStatusSet");
    }
    if (reason == NULL) {
        reason = "Other";
    }
    rv = TSHttpHdrReasonSet(bufp, hdr_loc, reason, strlen(reason));
    if (rv != TS_SUCCESS) {
        TSError("ErrorDoc - TSHttpHdrReasonSet");
    }

    while (hdrs = txndata->err_hdrs, hdrs != 0) {
        txndata->err_hdrs = hdrs->next;
        rv = TSMimeHdrFieldCreate(bufp, hdr_loc, &field_loc);
        if (rv != TS_SUCCESS) {
            TSError("ErrorDoc - TSMimeHdrFieldCreate");
            goto errordoc_free;
        }
        rv = TSMimeHdrFieldNameSet(bufp, hdr_loc, field_loc,
                                   hdrs->hdr, strlen(hdrs->hdr));
        if (rv != TS_SUCCESS) {
            TSError("ErrorDoc - TSMimeHdrFieldNameSet");
            goto errordoc_free1;
        }
        rv = TSMimeHdrFieldValueStringInsert(bufp, hdr_loc, field_loc, -1,
                                        hdrs->value, strlen(hdrs->value));
        if (rv != TS_SUCCESS) {
            TSError("ErrorDoc - TSMimeHdrFieldValueStringInsert");
            goto errordoc_free1;
        }
        rv = TSMimeHdrFieldAppend(bufp, hdr_loc, field_loc);
        if (rv != TS_SUCCESS) {
            TSError("ErrorDoc - TSMimeHdrFieldAppend");
            goto errordoc_free1;
        }

errordoc_free1:
        rv = TSHandleMLocRelease(bufp, hdr_loc, field_loc);
        if (rv != TS_SUCCESS) {
            TSError("ErrorDoc - TSHandleMLocRelease 1");
            goto errordoc_free;
        }
errordoc_free:
        TSfree(hdrs->hdr);
        TSfree(hdrs->value);
        TSfree(hdrs);
    }

    if (txndata->err_body) {
        /* this will free the body, so copy it first! */
        TSHttpTxnErrorBodySet(txnp, txndata->err_body,
                              strlen(txndata->err_body), NULL);
    }
    rv = TSHandleMLocRelease(bufp, TS_NULL_MLOC, hdr_loc);
    if (rv != TS_SUCCESS) {
        TSError("ErrorDoc - TSHandleMLocRelease 2");
    }

    TSDebug("ironbee", "Sent error %d \"%s\"", txndata->status, reason);
}

static ib_status_t ib_error_callback(ib_tx_t *tx, int status, void *cbdata)
{
    ib_txn_ctx *ctx = (ib_txn_ctx *)tx->sctx;
    TSDebug("ironbee", "ib_error_callback with status=%d", status);
    if ( is_error_status(status) ) {
        if (is_error_status(ctx->status) ) {
            TSDebug("ironbee",
                    "  Ignoring: status already set to %d", ctx->status);
            return IB_OK;
        }
        /* We can't return an error after the response has started */
        if (ctx->state & START_RESPONSE) {
            TSDebug("ironbee", "Too late to change status=%d", status);
            return IB_DECLINED;
        }
        /* ironbee wants to return an HTTP status.  We'll oblige */
        /* FIXME: would the semantics work for 1xx?  Do we care? */
        /* No, we don't care unless a use case arises for the proxy
         * to initiate a 1xx response independently of the backend.
         */
        ctx->status = status;
        return IB_OK;
    }
    return IB_ENOTIMPL;
}

static ib_status_t ib_errhdr_callback(ib_tx_t *tx, const char *hdr, const char *val, void *cbdata)
{
    ib_txn_ctx *ctx = (ib_txn_ctx *)tx->sctx;
    hdr_list *hdrs;
    /* We can't return an error after the response has started */
    if (ctx->state & START_RESPONSE)
        return IB_DECLINED;
    if (!hdr || !val)
        return IB_EINVAL;
    hdrs = TSmalloc(sizeof(*hdrs));
    hdrs->hdr = TSstrdup(hdr);
    hdrs->value = TSstrdup(val);
    hdrs->next = ctx->err_hdrs;
    ctx->err_hdrs = hdrs;
    return IB_OK;
}

static ib_status_t ib_errdata_callback(ib_tx_t *tx, const char *data, void *cbdata)
{
    ib_txn_ctx *ctx = (ib_txn_ctx *)tx->sctx;
    /* Handle No Data as zero length data. */
    if (data == NULL) {
        return IB_OK;
    }

    /* We can't return an error after the response has started */
    if (ctx->state & START_RESPONSE)
        return IB_DECLINED;

    ctx->err_body = TSstrdup(data);
    return IB_OK;
}

/* Plugin Structure */
ib_server_t DLL_LOCAL ibplugin = {
    IB_SERVER_HEADER_DEFAULTS,
    "ts-ironbee",
    ib_header_callback,
    NULL,
    ib_error_callback,
    NULL,
    ib_errhdr_callback,
    NULL,
    ib_errdata_callback,
    NULL,
};

/**
 * Handle transaction context destroy.
 *
 * Handles TS_EVENT_HTTP_TXN_CLOSE (transaction close) close event from the
 * ATS.
 *
 * @param[in,out] data Transaction context data
 */
static void ib_txn_ctx_destroy(ib_txn_ctx * data)
{
    if (data) {
        hdr_action_t *x;
//        TSDebug("ironbee", "TX DESTROY: conn=>%p tx=%p id=%s txn_count=%d", data->tx->conn, data->tx, data->tx->id, data->ssn->txn_count);
//        ib_tx_destroy(data->tx);
//        data->tx = NULL;
        /* For reasons unknown, we can't destroy the tx here.
         * Instead, save it on the ssn rec to destroy when that closes.
         */
        data->ssn->txns = tx_list_add(data->ssn->txns, data->tx);
        if (data->out.output_buffer) {
            TSIOBufferDestroy(data->out.output_buffer);
            data->out.output_buffer = NULL;
        }
        if (data->in.output_buffer) {
            TSIOBufferDestroy(data->in.output_buffer);
            data->in.output_buffer = NULL;
        }
        while (x=data->hdr_actions, x != NULL) {
            data->hdr_actions = x->next;
            TSfree( (char *)x->hdr);
            TSfree( (char *)x->value);
            TSfree(x);
        }
        /* Decrement the txn count on the ssn, and destroy ssn if it's closing */
        if (data->ssn) {
            /* If it's closing, the contp and with it the mutex are already gone.
             * Trust TS not to create more TXNs after signalling SSN close!
             */
            if (data->ssn->closing) {
                tx_list_destroy(data->ssn->txns);
                if (data->ssn->iconn) {
                    TSDebug("ironbee", "ib_txn_ctx_destroy: calling ib_state_notify_conn_closed()");
                    ib_state_notify_conn_closed(ironbee, data->ssn->iconn);
                    TSDebug("ironbee", "CONN DESTROY: conn=%p", data->ssn->iconn);
                    ib_conn_destroy(data->ssn->iconn);
                }
                TSContDestroy(data->ssn->contp);
                TSfree(data->ssn);
            }
            else {
                TSMutexLock(data->ssn->mutex);
                --data->ssn->txn_count;
                TSMutexUnlock(data->ssn->mutex);
            }
        }
        TSfree(data);
    }
}

/**
 * Handle session context destroy.
 *
 * Handles TS_EVENT_HTTP_SSN_CLOSE (session close) close event from the
 * ATS.
 *
 * @param[in,out] data session context data
 */
static void ib_ssn_ctx_destroy(ib_ssn_ctx * data)
{
    /* To avoid the risk of sequencing issues with this coming before TXN_CLOSE,
     * we just mark the session as closing, but leave actually closing it
     * for the TXN_CLOSE if there's a TXN
     */
    if (data) {
        TSMutexLock(data->mutex);
        if (data->txn_count == 0) { /* TXN_CLOSE happened already */
            tx_list_destroy(data->txns);
            if (data->iconn) {
                TSDebug("ironbee", "ib_ssn_ctx_destroy: calling ib_state_notify_conn_closed()");
                ib_state_notify_conn_closed(ironbee, data->iconn);
                TSDebug("ironbee", "CONN DESTROY: conn=%p", data->iconn);
                ib_conn_destroy(data->iconn);
            }
            /* Unlock has to come first 'cos ContDestroy destroys the mutex */
            TSMutexUnlock(data->mutex);
            TSContDestroy(data->contp);
            TSfree(data);
        }
        else {
            data->closing = 1;
            TSMutexUnlock(data->mutex);
        }
    }
}

/**
 * Process data from ATS.
 *
 * Process data from one of the ATS events.
 *
 * @param[in,out] contp Pointer to the continuation
 * @param[in,out] ibd unknown
 */
static void process_data(TSCont contp, ibd_ctx* ibd)
{
    TSVConn output_conn;
    TSIOBuffer buf_test;
    TSVIO input_vio;
    ib_txn_ctx *data;
    int64_t towrite;
    int64_t avail;
    int first_time = 0;
    char *bufp = NULL;

    TSDebug("ironbee", "Entering process_data()");

    /* Get the write VIO for the write operation that was performed on
     * ourself. This VIO contains the buffer that we are to read from
     * as well as the continuation we are to call when the buffer is
     * empty. This is the input VIO (the write VIO for the upstream
     * vconnection).
     */
    input_vio = TSVConnWriteVIOGet(contp);

    data = TSContDataGet(contp);
    if (IB_HTTP_CODE(data->status)) {  /* We're going to an error document,
                                        * so we discard all this data
                                        */
        TSDebug("ironbee", "Status is %d, discarding", data->status);
        ibd->data->buffering = IOBUF_DISCARD;
    }

    if (!ibd->data->output_buffer) {
        first_time = 1;

        ibd->data->output_buffer = TSIOBufferCreate();
        ibd->data->output_reader = TSIOBufferReaderAlloc(ibd->data->output_buffer);
        TSDebug("ironbee", "\tWriting %"PRId64" bytes on VConn", TSVIONBytesGet(input_vio));

        /* Is buffering configured? */
        if (!IB_HTTP_CODE(data->status)) {
            ib_core_cfg_t *corecfg = NULL;
            ib_status_t rc = ib_core_context_config(ib_context_main(ironbee), &corecfg);
            if (rc != IB_OK) {
                TSError ("Error determining buffering configuration");
            }
            else {
                ibd->data->buffering = (((ibd->ibd->dir == IBD_REQ)
                                         ? corecfg->buffer_req
                                         : corecfg->buffer_res) == 0)
                                           ? IOBUF_NOBUF : IOBUF_BUFFER;
            }

            /* Override buffering based on flags */
            if (ibd->data->buffering == IOBUF_BUFFER) {
                if (ibd->ibd->dir == IBD_REQ) {
                    if (!ib_tx_flags_isset(data->tx, IB_TX_FINSPECT_REQBODY) &&
                        !ib_tx_flags_isset(data->tx, IB_TX_FINSPECT_REQHDR)) {
                        ibd->data->buffering = IOBUF_NOBUF;
                        TSDebug("ironbee", "\tDisable request buffering");
                    }
                } else if (ibd->ibd->dir == IBD_RESP) {
                    if (!ib_tx_flags_isset(data->tx, IB_TX_FINSPECT_RSPBODY) &&
                        !ib_tx_flags_isset(data->tx, IB_TX_FINSPECT_RSPHDR)) {
                        ibd->data->buffering = IOBUF_NOBUF;
                        TSDebug("ironbee", "\tDisable response buffering");
                    }
                }
            }
        }

        if (ibd->data->buffering == IOBUF_NOBUF) {
            TSDebug("ironbee", "\tBuffering: off");
            /* Get the output (downstream) vconnection where we'll write data to. */
            output_conn = TSTransformOutputVConnGet(contp);
            ibd->data->output_vio = TSVConnWrite(output_conn, contp, ibd->data->output_reader, INT64_MAX);
        } else {
            TSDebug("ironbee", "\tBuffering: on");
        }
    }
    if (ibd->data->buf) {
        /* this is the second call to us, and we have data buffered.
         * Feed buffered data to ironbee
         */
        ib_txdata_t itxdata;
        itxdata.data = (uint8_t *)ibd->data->buf;
        itxdata.dlen = ibd->data->buflen;
        TSDebug("ironbee",
                "process_data: calling ib_state_notify_%s_body() %s:%d",
                ibd->ibd->dir_label, __FILE__, __LINE__);
        (*ibd->ibd->ib_notify_body)(ironbee, data->tx, &itxdata);
        TSfree(ibd->data->buf);
        ibd->data->buf = NULL;
        ibd->data->buflen = 0;
        if (IB_HTTP_CODE(data->status)) {  /* We're going to an error document,
                                            * so we discard all this data
                                            */
            TSDebug("ironbee", "Status is %d, discarding", data->status);
            ibd->data->buffering = IOBUF_DISCARD;
        }
    }

    /* test for input data */
    buf_test = TSVIOBufferGet(input_vio);

    if (!buf_test) {
        TSDebug("ironbee", "No more data, finishing");
        if (ibd->data->buffering != IOBUF_DISCARD) {
            if (ibd->data->output_vio == NULL) {
                /* Get the output (downstream) vconnection where we'll write data to. */
                output_conn = TSTransformOutputVConnGet(contp);
                ibd->data->output_vio = TSVConnWrite(output_conn, contp, ibd->data->output_reader, TSIOBufferReaderAvail(ibd->data->output_reader));
            }
            else {
                TSVIONBytesSet(ibd->data->output_vio, TSVIONDoneGet(input_vio));
            }
            TSVIOReenable(ibd->data->output_vio);
        }
        //ibd->data->output_buffer = NULL;
        //ibd->data->output_reader = NULL;
        //ibd->data->output_vio = NULL;
        return;
    }

    /* Determine how much data we have left to read. For this null
     * transform plugin this is also the amount of data we have left
     * to write to the output connection.
     */
    towrite = TSVIONTodoGet(input_vio);
    TSDebug("ironbee", "\ttoWrite is %" PRId64 "", towrite);

    if (towrite > 0) {
        /* The amount of data left to read needs to be truncated by
         * the amount of data actually in the read buffer.
         */

        avail = TSIOBufferReaderAvail(TSVIOReaderGet(input_vio));
        TSDebug("ironbee", "\tavail is %" PRId64 "", avail);
        if (towrite > avail) {
            towrite = avail;
        }

        if (towrite > 0) {
            int btowrite = towrite;
            /* Copy the data from the read buffer to the output buffer. */
            if (ibd->data->buffering == IOBUF_NOBUF) {
                TSIOBufferCopy(TSVIOBufferGet(ibd->data->output_vio), TSVIOReaderGet(input_vio), towrite, 0);
            }
            else if (ibd->data->buffering != IOBUF_DISCARD) {
                TSIOBufferCopy(ibd->data->output_buffer, TSVIOReaderGet(input_vio), towrite, 0);
            }

            /* first time through, we have to buffer the data until
             * after the headers have been sent.  Ugh!
             * At this point, we know the size to alloc.
             */
            if (first_time) {
                bufp = ibd->data->buf = TSmalloc(towrite);
                ibd->data->buflen = towrite;
            }

            /* feed the data to ironbee, and consume them */
            while (btowrite > 0) {
                //ib_conndata_t icdata;
                int64_t ilength;
                TSIOBufferReader input_reader = TSVIOReaderGet(input_vio);
                TSIOBufferBlock blkp = TSIOBufferReaderStart(input_reader);
                const char *ibuf = TSIOBufferBlockReadStart(blkp, input_reader, &ilength);

                /* feed it to ironbee or to buffer */
                if (first_time) {
                    memcpy(bufp, ibuf, ilength);
                    bufp += ilength;
                }
                else {
                    ib_txdata_t itxdata;
                    itxdata.data = (uint8_t *)ibd->data->buf;
                    itxdata.dlen = ibd->data->buflen;
                    TSDebug("ironbee", "process_data: calling ib_state_notify_%s_body() %s:%d", ((ibd->ibd->dir == IBD_REQ)?"request":"response"), __FILE__, __LINE__);
                    (*ibd->ibd->ib_notify_body)(ironbee, data->tx,
                                                (ilength!=0) ? &itxdata : NULL);
                    if (IB_HTTP_CODE(data->status)) {  /* We're going to an error document,
                                                        * so we discard all this data
                                                        */
                        ibd->data->buffering = IOBUF_DISCARD;
                    }
                }

                /* and mark it as all consumed */
                btowrite -= ilength;
                TSIOBufferReaderConsume(input_reader, ilength);
                TSVIONDoneSet(input_vio, TSVIONDoneGet(input_vio) + ilength);
            }
        }
    }

    /* Now we check the input VIO to see if there is data left to
     * read.
     */
    if (TSVIONTodoGet(input_vio) > 0) {
        if (towrite > 0) {
            /* If there is data left to read, then we re-enable the output
             * connection by re-enabling the output VIO. This will wake up
             * the output connection and allow it to consume data from the
             * output buffer.
             */
            if (ibd->data->buffering == IOBUF_NOBUF) {
                TSVIOReenable(ibd->data->output_vio);
            }

            /* Call back the input VIO continuation to let it know that we
             * are ready for more data.
             */
            TSContCall(TSVIOContGet(input_vio), TS_EVENT_VCONN_WRITE_READY, input_vio);
        }
    }
    else {
        /* If there is no data left to read, then we modify the output
         * VIO to reflect how much data the output connection should
         * expect. This allows the output connection to know when it
         * is done reading. We then re-enable the output connection so
         * that it can consume the data we just gave it.
         */
        if (ibd->data->buffering != IOBUF_DISCARD) {
            if (ibd->data->output_vio == NULL) {
                /* Get the output (downstream) vconnection where we'll write data to. */
                output_conn = TSTransformOutputVConnGet(contp);
                ibd->data->output_vio = TSVConnWrite(output_conn, contp, ibd->data->output_reader, TSIOBufferReaderAvail(ibd->data->output_reader));
            }
            else {
                TSVIONBytesSet(ibd->data->output_vio, TSVIONDoneGet(input_vio));
            }
            TSVIOReenable(ibd->data->output_vio);
        }
        //TSVIONBytesSet(ibd->data->output_vio, TSVIONDoneGet(input_vio));
        //TSVIOReenable(ibd->data->output_vio);

        /* Call back the input VIO continuation to let it know that we
         * have completed the write operation.
         */
        TSContCall(TSVIOContGet(input_vio), TS_EVENT_VCONN_WRITE_COMPLETE, input_vio);
    }
}

/**
 * Handle a data event from ATS.
 *
 * Handles all data events from ATS, uses process_data to handle the data
 * itself.
 *
 * @param[in,out] contp Pointer to the continuation
 * @param[in,out] event Event from ATS
 * @param[in,out] ibd unknown
 *
 * @returns status
 */
static int data_event(TSCont contp, TSEvent event, ibd_ctx *ibd)
{
    /* Check to see if the transformation has been closed by a call to
     * TSVConnClose.
     */
    ib_txn_ctx *data;
    TSDebug("ironbee", "Entering out_data for %s\n", ibd->ibd->dir_label);

    if (TSVConnClosedGet(contp)) {
        TSDebug("ironbee", "\tVConn is closed");
        TSContDestroy(contp);    /* from null-transform, ???? */

        return 0;
    }
    switch (event) {
        case TS_EVENT_ERROR:
        {
            TSVIO input_vio;

            TSDebug("ironbee", "\tEvent is TS_EVENT_ERROR");
            /* Get the write VIO for the write operation that was
             * performed on ourself. This VIO contains the continuation of
             * our parent transformation. This is the input VIO.
             */
            input_vio = TSVConnWriteVIOGet(contp);

            /* Call back the write VIO continuation to let it know that we
             * have completed the write operation.
             */
            TSContCall(TSVIOContGet(input_vio), TS_EVENT_ERROR, input_vio);
        }
        break;
        case TS_EVENT_VCONN_WRITE_COMPLETE:
            TSDebug("ironbee", "\tEvent is TS_EVENT_VCONN_WRITE_COMPLETE");
            /* When our output connection says that it has finished
             * reading all the data we've written to it then we should
             * shutdown the write portion of its connection to
             * indicate that we don't want to hear about it anymore.
             */
            TSVConnShutdown(TSTransformOutputVConnGet(contp), 0, 1);

            data = TSContDataGet(contp);
            TSDebug("ironbee", "data_event: calling ib_state_notify_%s_finished()", ((ibd->ibd->dir == IBD_REQ)?"request":"response"));
            (*ibd->ibd->ib_notify_end)(ironbee, data->tx);
            if ( (ibd->ibd->ib_notify_post != NULL) &&
                 (!ib_tx_flags_isset(data->tx, IB_TX_FPOSTPROCESS)) )
            {
                (*ibd->ibd->ib_notify_post)(ironbee, data->tx);
            }
            if ( (ibd->ibd->ib_notify_log != NULL) &&
                 (!ib_tx_flags_isset(data->tx, IB_TX_FLOGGING)) )
            {
                (*ibd->ibd->ib_notify_log)(ironbee, data->tx);
            }
            break;
        case TS_EVENT_VCONN_WRITE_READY:
            TSDebug("ironbee", "\tEvent is TS_EVENT_VCONN_WRITE_READY");
            /* fall through */
        default:
            TSDebug("ironbee", "\t(event is %d)", event);
            /* If we get a WRITE_READY event or any other type of
             * event (sent, perhaps, because we were re-enabled) then
             * we'll attempt to transform more data.
             */
            process_data(contp, ibd);
            break;
    }

    return 0;
}

/**
 * Handle a outgoing data event from ATS.
 *
 * Handles all outgoing data events from ATS, uses process_data to handle the
 * data itself.
 *
 * @param[in,out] contp Pointer to the continuation
 * @param[in,out] event Event from ATS
 * @param[in,out] edata Event data
 *
 * @returns status
 */
static int out_data_event(TSCont contp, TSEvent event, void *edata)
{
    ib_txn_ctx *data = TSContDataGet(contp);
    if (data->out.buflen == (unsigned int)-1) {
        TSDebug("ironbee", "\tout_data_event: buflen = -1");
        //ib_log_debug(ironbee, 9, "ironbee/out_data_event(): buflen = -1");
        return 0;
    }
    ibd_ctx direction;
    direction.ibd = &ib_direction_server_resp;
    direction.data = &data->out;
    return data_event(contp, event, &direction);
}

/**
 * Handle a incoming data event from ATS.
 *
 * Handles all incoming data events from ATS, uses process_data to handle the
 * data itself.
 *
 * @param[in,out] contp Pointer to the continuation
 * @param[in,out] event Event from ATS
 * @param[in,out] edata Event data
 *
 * @returns status
 */
static int in_data_event(TSCont contp, TSEvent event, void *edata)
{
    ib_txn_ctx *data = TSContDataGet(contp);
    if (data->out.buflen == (unsigned int)-1) {
        TSDebug("ironbee", "\tin_data_event: buflen = -1");
        //ib_log_debug(ironbee, 9, "ironbee/in_data_event(): buflen = -1");
        return 0;
    }
    ibd_ctx direction;
    direction.ibd = &ib_direction_client_req;
    direction.data = &data->in;
    return data_event(contp, event, &direction);
}
/**
 * Parse lines in an HTTP header buffer
 *
 * Given a buffer including "\r\n" linends, this finds the next line and its
 * length.  Where a line is wrapped, continuation lines are included in
 * in the (multi-)line parsed.
 *
 * Can now also error-correct for "\r" or "\n" line ends.
 *
 * @param[in] line Buffer to parse
 * @param[out] lenp Line length (excluding line end)
 * @return 1 if a line was parsed, 2 if parsed but with error correction,
 *         0 for a blank line (no more headers), -1 for irrecoverable error
 */
static int next_line(const char **linep, size_t *lenp)
{
    int rv = 1;

    size_t len = 0;
    size_t lelen = 2;
    const char *end;
    const char *line = *linep;

    if ( (line[0] == '\r') && (line[1] == '\n') ) {
        return 0; /* blank line = no more hdr lines */
    }
    else if ( (line[0] == '\r') || (line[0] == '\n') ) {
        return 0; /* blank line which is also malformed HTTP */
    }

    /* skip to next start-of-line from where we are */
    line += strcspn(line, "\r\n");
    if ( (line[0] == '\r') && (line[1] == '\n') ) {
        /* valid line end.  Set pointer to start of next line */
        line += 2;
    }
    else {   /* bogus lineend!
              * Treat a single '\r' or '\n' as a lineend
              */
        line += 1;
        rv = 2; /* bogus linend */
    }
    if ( (line[0] == '\r') && (line[1] == '\n') ) {
        return 0; /* blank line = no more hdr lines */
    }
    else if ( (line[0] == '\r') || (line[0] == '\n') ) {
        return 0; /* blank line which is also malformed HTTP */
    }

    /* Use a loop here to catch theoretically-unlimited numbers
     * of continuation lines in a folded header.  The isspace
     * tests for a continuation line
     */
    do {
        if (len > 0) {
            /* we have a continuation line.  Add the lineend. */
            len += lelen;
        }
        end = line + strcspn(line + len, "\r\n");
        if ( (line[0] == '\r') && (line[1] == '\n') ) {
            lelen = 2;             /* All's well, this is a good line */
        }
        else {
            /* Malformed header.  Check for a bogus single-char lineend */
            if (end > line) {
                lelen = 1;
                rv = 2;
            }
            else { /* nothing at all we can interpret as lineend */
                return -1;
            }
        }
        len = end - line;
    } while ( (isspace(end[lelen]) != 0) &&
              (end[lelen] != '\r') &&
              (end[lelen] != '\n') );

    *lenp = len;
    *linep = line;
    return rv;
}

static void header_action(TSMBuffer bufp, TSMLoc hdr_loc,
                          const hdr_action_t *act, ib_mpool_t *pool)
{
    TSMLoc field_loc;
    int rv;
    char *oldval;
    char *newval;
    int len;
    int nmatch;

    switch (act->action) {

    case IB_HDR_SET:  /* replace any previous instance == unset + add */
    case IB_HDR_UNSET:  /* unset it */
        TSDebug("ironbee", "Remove HTTP Header \"%s\"", act->hdr);
        /* Use a while loop in case there are multiple instances */
        while (field_loc = TSMimeHdrFieldFind(bufp, hdr_loc, act->hdr,
                                              strlen(act->hdr)),
               field_loc != TS_NULL_MLOC) {
            TSMimeHdrFieldDestroy(bufp, hdr_loc, field_loc);
            TSHandleMLocRelease(bufp, hdr_loc, field_loc);
        }
        if (act->action == IB_HDR_UNSET)
            break;
        /* else fallthrough to ADD */

    case IB_HDR_ADD:  /* add it in, regardless of whether it exists */
add_hdr:
        TSDebug("ironbee", "Add HTTP Header \"%s\"=\"%s\"",
                act->hdr, act->value);
        rv = TSMimeHdrFieldCreate(bufp, hdr_loc, &field_loc);
        if (rv != TS_SUCCESS) {
            TSError("Failed to add MIME header field \"%s\"", act->hdr);
        }
        rv = TSMimeHdrFieldNameSet(bufp, hdr_loc, field_loc,
                                   act->hdr, strlen(act->hdr));
        if (rv != TS_SUCCESS) {
            TSError("Failed to set name of MIME header field \"%s\"",
                    act->hdr);
        }
        rv = TSMimeHdrFieldValueStringSet(bufp, hdr_loc, field_loc, -1,
                                          act->value, strlen(act->value));
        if (rv != TS_SUCCESS) {
            TSError("Failed to set value of MIME header field \"%s\"",
                    act->hdr);
        }
        rv = TSMimeHdrFieldAppend(bufp, hdr_loc, field_loc);
        if (rv != TS_SUCCESS) {
            TSError("Failed to append MIME header field \"%s\"", act->hdr);
        }
        TSHandleMLocRelease(bufp, hdr_loc, field_loc);
        break;

    case IB_HDR_MERGE:  /* append UNLESS value already appears */
        /* FIXME: implement this in full */
        /* treat this as APPEND */

    case IB_HDR_APPEND: /* append it to any existing instance */
        TSDebug("ironbee", "Merge/Append HTTP Header \"%s\"=\"%s\"",
                act->hdr, act->value);
        field_loc = TSMimeHdrFieldFind(bufp, hdr_loc, act->hdr,
                                       strlen(act->hdr));
        if (field_loc == TS_NULL_MLOC) {
            /* this is identical to IB_HDR_ADD */
            goto add_hdr;
        }
        /* This header exists, so append to it
         * (the function is called Insert but actually appends
         */
        rv = TSMimeHdrFieldValueStringInsert(bufp, hdr_loc, field_loc, -1,
                                             act->value, strlen(act->value));
        if (rv != TS_SUCCESS) {
            TSError("Failed to insert MIME header field \"%s\"", act->hdr);
        }
        TSHandleMLocRelease(bufp, hdr_loc, field_loc);
        break;

    case IB_HDR_EDIT: /* apply regexp */
        TSDebug("ironbee", "Apply regexp %s to %s",
                act->hdr, act->value);
        field_loc = TSMimeHdrFieldFind(bufp, hdr_loc, act->hdr,
                                       strlen(act->hdr));
        if (field_loc == TS_NULL_MLOC) {
            TSDebug("ironbee", "No %s header found", act->hdr);
            break;
        }
        /* Get the current value of the header */
        oldval = (char*) TSMimeHdrFieldValueStringGet(bufp, hdr_loc, field_loc,
                                                      0, &len);
        /* We need a string for rx */
        oldval = TSstrndup(oldval, len);
        nmatch = ib_rx_exec(pool, act->rx, oldval, &newval, NULL);
        TSfree(oldval);

        /* nmatch is positive iff the regex substitution changed anything */
        if (nmatch > 0) {
            TSDebug("ironbee", "Transformed to '%s'", newval);
            if (TSMimeHdrFieldValuesClear(bufp, hdr_loc, field_loc)
                    != TS_SUCCESS) {
                TSError("Failed to clear header\n");
            }
            if (TSMimeHdrFieldValueStringInsert(bufp, hdr_loc, field_loc, 0,
                                                newval, strlen(newval))
                    != TS_SUCCESS) {
                TSError("Failed to update header\n");
            }
        }

    default:  /* bug !! */
        TSDebug("ironbee", "Bogus header action %d", act->action);
        break;
    }
}

/**
 * Get the HTTP request/response buffer & line from ATS
 *
 * @param[in]  hdr_bufp Header marshal buffer
 * @param[in]  hdr_loc Header location object
 * @param[in]  mp IronBee memory pool to use for allocations
 * @param[out] phdr_buf Pointer to header buffer
 * @param[out] phdr_len Pointer to header length
 * @param[out] pline_buf Pointer to line buffer
 * @param[out] pline_len Pointer to line length
 *
 * @returns IronBee Status Code
 */
static ib_status_t get_http_header(
    TSMBuffer         hdr_bufp,
    TSMLoc            hdr_loc,
    ib_mpool_t       *mp,
    const char      **phdr_buf,
    size_t           *phdr_len,
    const char      **pline_buf,
    size_t           *pline_len)
{
    assert(hdr_bufp != NULL);
    assert(hdr_loc != NULL);
    assert(phdr_buf != NULL);
    assert(phdr_len != NULL);
    assert(pline_buf != NULL);
    assert(pline_len != NULL);

    ib_status_t       rc = IB_OK;
    TSIOBuffer        iobuf;
    TSIOBufferReader  reader;
    TSIOBufferBlock   block;
    char             *hdr_buf;
    size_t            hdr_len;
    size_t            hdr_off = 0;
    size_t            line_len;
    int64_t           bytes;

    iobuf = TSIOBufferCreate();
    /* reader has to be allocated *before* TSHttpHdrPrint, because
     * the latter loses all reference to blocks before the last 4K
     * in iobuf.
     */
    reader = TSIOBufferReaderAlloc(iobuf);
    TSHttpHdrPrint(hdr_bufp, hdr_loc, iobuf);

    bytes = TSIOBufferReaderAvail(reader);
    hdr_buf = ib_mpool_alloc(mp, bytes + 1);
    if (hdr_buf == NULL) {
        rc = IB_EALLOC;
        goto cleanup;
    }
    hdr_len = bytes;

    for (block = TSIOBufferReaderStart(reader);
         block != NULL;
         block = TSIOBufferBlockNext(block)) {
        const char *data;
        data = TSIOBufferBlockReadStart(block, reader, &bytes);
        if (bytes == 0) {
            break;
        }
        memcpy(hdr_buf + hdr_off, data, bytes);
        hdr_off += bytes;
    }
    *(hdr_buf + hdr_len) = '\0';
    ++hdr_len;

    /* Find the line end. */
    line_len = strcspn(hdr_buf, "\r\n");
    if ( (line_len == 0) || (line_len > hdr_len) ) {
        TSError("Invalid HTTP request line");
        rc = IB_EINVAL;
        goto cleanup;
    }
    line_len += strspn(hdr_buf, "\r\n");

    *phdr_buf  = hdr_buf;
    *phdr_len  = hdr_len;
    *pline_buf = hdr_buf;
    *pline_len = line_len;

cleanup:
    TSIOBufferReaderFree(reader);
    TSIOBufferDestroy(iobuf);

    return rc;
}

/**
 * Get the HTTP request URL from ATS
 *
 * @param[in]  hdr_bufp Header marshal buffer
 * @param[in]  hdr_loc Header location object
 * @param[out] purl_buf Pointer to URL buffer
 * @param[out] purl_len Pointer to URL length
 *
 * @returns IronBee Status Code
 */
static ib_status_t get_request_url(
    TSMBuffer         hdr_bufp,
    TSMLoc            hdr_loc,
    ib_mpool_t       *mp,
    const char      **purl_buf,
    size_t           *purl_len)
{
    ib_status_t       rc = IB_OK;
    int               rv;
    TSIOBuffer        iobuf;
    TSIOBufferReader  reader;
    TSIOBufferBlock   block;
    TSMLoc            url_loc;
    const char       *url_buf;
    int64_t           url_len;
    const char       *url_copy;

    rv = TSHttpHdrUrlGet(hdr_bufp, hdr_loc, &url_loc);
    assert(rv == TS_SUCCESS);

    iobuf = TSIOBufferCreate();
    TSUrlPrint(hdr_bufp, url_loc, iobuf);

    reader = TSIOBufferReaderAlloc(iobuf);
    block = TSIOBufferReaderStart(reader);

    TSIOBufferBlockReadAvail(block, reader);
    url_buf = TSIOBufferBlockReadStart(block, reader, &url_len);
    if (url_buf == NULL) {
        TSError("TSIOBufferBlockReadStart() returned NULL");
        rc = IB_EUNKNOWN;
        goto cleanup;
    }

    url_copy = ib_mpool_memdup(mp, url_buf, url_len);
    if (url_copy == NULL) {
        rc = IB_EALLOC;
        goto cleanup;
    }
    *purl_buf  = url_copy;
    *purl_len  = url_len;

cleanup:
    TSIOBufferReaderFree(reader);
    TSIOBufferDestroy(iobuf);

    return rc;
}

/**
 * Fixup the HTTP request line from ATS if required
 *
 * @param[in]  hdr_bufp Header marshal buffer
 * @param[in]  hdr_loc Header location object
 * @param[in]  tx IronBee transaction
 * @param[in]  hdr_buf Header buffer
 * @param[in]  hdr_len Header buffer length
 * @param[out] pline_buf Pointer to line buffer
 * @param[out] pline_len Pointer to line length
 *
 * @returns IronBee Status Code
 */
static ib_status_t fixup_request_line(
    TSMBuffer         hdr_bufp,
    TSMLoc            hdr_loc,
    ib_tx_t          *tx,
    const char       *line_buf,
    size_t            line_len,
    const char      **pline_buf,
    size_t           *pline_len)
{
    assert(tx != NULL);
    assert(line_buf != NULL);
    assert(pline_buf != NULL);
    assert(pline_len != NULL);

    ib_status_t          rc = IB_OK;
    static const char   *bad1_str = "http:///";
    static const size_t  bad1_len = 8;
    static const char   *bad2_str = "https:///";
    static const size_t  bad2_len = 9;
    const char          *bad_url;
    size_t               bad_len;
    const char          *url_buf;
    size_t               url_len;
    const char          *bad_line_url = NULL;
    size_t               bad_line_len;
    size_t               line_method_len; /* Includes trailing space(s) */
    size_t               line_proto_off;  /* Includes leading space(s) */
    size_t               line_proto_len;  /* Includes leading space(s) */
    char                *new_line_buf;
    char                *new_line_cur;
    size_t               new_line_len;

    /* Search for "http:///" or "https:///" in the line */
    if (line_len < bad2_len + 2) {
        goto line_ok;
    }

    /* Look for http:/// first */
    bad_line_url = ib_strstr_ex(line_buf, line_len, bad1_str, bad1_len);
    if (bad_line_url != NULL) {
        bad_url = bad1_str;
        bad_len = bad1_len;
    }
    else {
        /* Look for https:/// next */
        bad_line_url = ib_strstr_ex(line_buf, line_len, bad2_str, bad2_len);
        if (bad_line_url != NULL) {
            bad_url = bad2_str;
            bad_len = bad2_len;
        }
    }
    if (bad_line_url == NULL) {
        goto line_ok;
    }

    /* Next, check for the pattern in the URL.  We need the URL to do that. */
    rc = get_request_url(hdr_bufp, hdr_loc, tx->mp, &url_buf, &url_len);
    if (rc != IB_OK) {
        TSError("Failed to get request URL: %s", ib_status_to_string(rc));
        return rc;
    }

    /* If the URL doesn't start with the above pattern, we're done. */
    if ( (url_len < bad_len) || (memcmp(url_buf, bad_url, bad_len) != 0) ) {
        goto line_ok;
    }
    bad_line_len = url_len;

    /*
     * Calculate the offset of the offending URL,
     * the start & length of the protocol
     */
    line_method_len = (bad_line_url - line_buf);
    line_proto_off = line_method_len + url_len;
    assert(line_len >= line_proto_off);
    line_proto_len = line_len - line_proto_off;

    /* Advance the pointer into the URL buffer, shorten it... */
    url_buf += (bad_len - 1);
    url_len -= (bad_len - 1);

    /* Determine the size of the new line buffer, allocate it */
    new_line_len = line_method_len + url_len + line_proto_len;
    new_line_buf = ib_mpool_alloc(tx->mp, new_line_len+1);
    if (new_line_buf == NULL) {
        TSError("Failed to allocate buffer for fixed request line!!");
        *pline_buf = line_buf;
        *pline_len = line_len;
        return IB_EINVAL;
    }

    /* Copy into the new buffer */
    new_line_cur = new_line_buf;
    strncpy(new_line_cur, line_buf, line_method_len);
    new_line_cur += line_method_len;
    strncpy(new_line_cur, url_buf, url_len);
    new_line_cur += url_len;
    strncpy(new_line_cur, line_buf + line_proto_off, line_proto_len);

    /* Store new pointers */
    *pline_buf = new_line_buf;
    *pline_len = new_line_len;

    /* Log a message */
    if (ib_log_get_level(tx->ib) >= IB_LOG_DEBUG) {
        TSDebug("ironbee", "Rewrote request URL from \"%.*s\" to \"%.*s\"",
                (int)bad_line_len, bad_line_url,
                (int)url_len, url_buf);
    }

    /* Done */
    return IB_OK;

line_ok:
    *pline_buf = line_buf;
    *pline_len = line_len;
    return IB_OK;

}

/**
 * Start the IronBee request
 *
 * @param[in] tx The IronBee transaction
 * @param[in] line_buf Pointer to line buffer
 * @param[in] line_len Pointer to line length
 *
 * @returns IronBee Status Code
 */
static ib_status_t start_ib_request(
    ib_tx_t     *tx,
    const char  *line_buf,
    size_t       line_len)
{
    ib_status_t           rc;
    ib_parsed_req_line_t *rline;

    rc = ib_parsed_req_line_create(tx, &rline,
                                   line_buf, line_len,
                                   NULL, 0,
                                   NULL, 0,
                                   NULL, 0);

    if (rc != IB_OK) {
        TSError("Error creating IronBee request line: %s",
                ib_status_to_string(rc));
        ib_log_error_tx(tx, "Error creating IronBee request line: %s",
                ib_status_to_string(rc));
        return rc;
    }

    TSDebug("ironbee", "calling ib_state_notify_request_started()");
    rc = ib_state_notify_request_started(ironbee, tx, rline);
    if (rc != IB_OK) {
        TSError("Error notifying ironbee request start: %s",
                ib_status_to_string(rc));
        ib_log_error_tx(tx, "Error notifying IronBee request start: %s",
                        ib_status_to_string(rc));
    }

    return IB_OK;
}

/**
 * Start the IronBee response
 *
 * @param[in] tx The IronBee transaction
 * @param[in] line_buf Pointer to line buffer
 * @param[in] line_len Pointer to line length
 *
 * @returns IronBee Status Code
 */
static ib_status_t start_ib_response(
    ib_tx_t     *tx,
    const char  *line_buf,
    size_t       line_len)
{
    ib_status_t            rc;
    ib_parsed_resp_line_t *rline;

    rc = ib_parsed_resp_line_create(tx, &rline,
                                    line_buf, line_len,
                                    NULL, 0,
                                    NULL, 0,
                                    NULL, 0);

    if (rc != IB_OK) {
        TSError("Error creating IronBee response line: %s",
                ib_status_to_string(rc));
        ib_log_error_tx(tx, "Error creating IronBee response line: %s",
                ib_status_to_string(rc));
        return rc;
    }

    TSDebug("ironbee", "calling ib_state_notify_response_started()");
    rc = ib_state_notify_response_started(ironbee, tx, rline);
    if (rc != IB_OK) {
        TSError("Error notifying IronBee response start: %s",
                ib_status_to_string(rc));
        ib_log_error_tx(tx, "Error notifying IronBee response start: %s",
                        ib_status_to_string(rc));
    }

    return IB_OK;
}

/**
 * Process an HTTP header from ATS.
 *
 * Handles an HTTP header, called from ironbee_plugin.
 *
 * @param[in,out] data Transaction context
 * @param[in,out] txnp ATS transaction pointer
 * @param[in,out] ibd unknown
 * @return OK (nothing to tell), Error (something bad happened),
 *         HTTP_STATUS (check data->status).
 */
static ib_hdr_outcome process_hdr(ib_txn_ctx *data,
                                  TSHttpTxn txnp,
                                  ib_direction_data_t *ibd)
{
    int rv;
    ib_hdr_outcome ret = HDR_OK;
    TSMBuffer bufp;
    TSMLoc hdr_loc;
    hdr_action_t *act;
    hdr_action_t setact;
    const char *line, *lptr;
    size_t line_len = 0;
    const ib_site_t *site;
    ib_status_t ib_rc;
    int nhdrs = 0;
    bool has_body = false;
    ib_parsed_header_wrapper_t *ibhdrs;

    if (data->tx == NULL) {
        return HDR_OK;
    }
    TSDebug("ironbee", "process %s headers\n", ibd->type_label);

    /* Use alternative simpler path to get the un-doctored request
     * if we have the fix for TS-998
     *
     * This check will want expanding/fine-tuning according to what released
     * versions incorporate the fix
     */
    /* We'll get a bogus URL from TS-998 */

    rv = (*ibd->hdr_get)(txnp, &bufp, &hdr_loc);
    if (rv != 0) {
        TSError ("couldn't retrieve %s header: %d\n", ibd->type_label, rv);
        return HDR_ERROR;
    }

    const char           *hdr_buf;
    size_t                hdr_len;
    const char           *rline_buf;
    size_t                rline_len;

    ib_rc = get_http_header(bufp, hdr_loc, data->tx->mp,
                            &hdr_buf, &hdr_len,
                            &rline_buf, &rline_len);
    if (ib_rc != IB_OK) {
        TSError("couldn't get %s header: %s\n", ibd->type_label,
                ib_status_to_string(ib_rc));
        return HDR_ERROR;
    }

    /* Handle the request / response line */
    switch(ibd->dir) {
    case IBD_REQ: {
        ib_rc = fixup_request_line(bufp, hdr_loc, data->tx,
                                   rline_buf, rline_len,
                                   &rline_buf, &rline_len);
        if (ib_rc != IB_OK) {
            TSError("Failed to fixup request line");
        }

        ib_rc = start_ib_request(data->tx, rline_buf, rline_len);
        if (ib_rc != IB_OK) {
            TSError("Failed to start IronBee request: %s",
                    ib_status_to_string(ib_rc));
        }
        break;
    }

    case IBD_RESP: {
        TSHttpStatus  http_status;

        ib_rc = start_ib_response(data->tx, rline_buf, rline_len);
        if (ib_rc != IB_OK) {
            TSError("Failed to start IronBee request: %s",
                    ib_status_to_string(ib_rc));
        }

        /* A transitional response doesn't have most of what a real response
         * does, so we need to wait for the real response to go further
         * Cleanup is N/A - we haven't yet allocated anything locally!
         */
        http_status = TSHttpHdrStatusGet(bufp, hdr_loc);
        if (http_status == TS_HTTP_STATUS_CONTINUE) {
            return HDR_HTTP_100;
        }

        break;
    }

    default:
        TSError("Invalid direction %d!", ibd->dir);
    }


    /*
     * Parse the header into lines and feed to IronBee as parsed data
     */

    /* The buffer contains the Request line / Status line, together with
     * the actual headers.  So we'll skip the first line, which we already
     * dealt with.
     */
    rv = ib_parsed_name_value_pair_list_wrapper_create(&ibhdrs, data->tx);
    if (rv != IB_OK) {
        TSError("Error creating ironbee header wrapper.  Disabling checks!");
        ret = HDR_ERROR;
        goto process_hdr_cleanup;
    }

    // get_line ensures CRLF (line_len + 2)?
    line = hdr_buf;
    while (next_line(&line, &line_len) > 0) {
        size_t n_len;
        size_t v_len;

        n_len = strcspn(line, ":");
        lptr = line + n_len + 1;
        while (isspace(*lptr) && lptr < line + line_len)
            ++lptr;
        v_len = line_len - (lptr - line);

        /* Ironbee presumably wants to know of anything zero-length
         * so don't reject on those grounds!
         */
        rv = ib_parsed_name_value_pair_list_add(ibhdrs,
                                                line, n_len,
                                                lptr, v_len);
        if (!has_body && (ibd->dir == IBD_REQ)) {
            /* Check for expectation of a request body */
            if (((n_len == 14) && !strncasecmp(line, "Content-Length", n_len))
               || ((n_len == 17) && (v_len == 7)
                   && !strncasecmp(line, "Transfer-Encoding", n_len)
                   && !strncasecmp(lptr, "chunked", v_len))) {
                has_body = true;
            }
        }
        if (rv != IB_OK)
            TSError("Error adding header '%.*s: %.*s' to Ironbee list",
                    (int)n_len, line, (int)v_len, lptr);
        ++nhdrs;
    }

    /* Notify headers if present */
    if (nhdrs > 0) {
        TSDebug("ironbee", "process_hdr: notifying header data");
        rv = (*ibd->ib_notify_header)(ironbee, data->tx, ibhdrs);
        if (rv != IB_OK)
            TSError("Error notifying Ironbee header data event");
        TSDebug("ironbee", "process_hdr: notifying header finished");
        rv = (*ibd->ib_notify_header_finished)(ironbee, data->tx);
        if (rv != IB_OK)
            TSError("Error notifying Ironbee header finished event");
    }

    /* If there are no headers, treat as a transitional response */
    else {
        TSDebug("ironbee",
                "Response has no headers!  Treating as transitional!");
        ret = HDR_HTTP_100;
        goto process_hdr_cleanup;
    }

    /* If there's no body in a Request, notify end-of-request */
    if ((ibd->dir == IBD_REQ) && !has_body) {
        rv = (*ibd->ib_notify_end)(ironbee, data->tx);
        if (rv != IB_OK)
            TSError("Error notifying Ironbee end of request");
    }

    /* Initialize the header action */
    setact.action = IB_HDR_SET;
    setact.dir = ibd->dir;

    /* Add the ironbee site id to an internal header. */
    ib_rc = ib_context_site_get(data->tx->ctx, &site);
    if (ib_rc != IB_OK) {
        TSDebug("ironbee", "Error getting site for context: %s",
                ib_status_to_string(ib_rc));
        site = NULL;
    }
    if (site != NULL) {
        setact.hdr = "@IB-SITE-ID";
        setact.value = site->id_str;
        header_action(bufp, hdr_loc, &setact, data->tx->mp);
    }
    else {
        TSDebug("ironbee", "No site available for @IB-SITE-ID");
    }

    /* Add internal header for effective IP address */
    setact.hdr = "@IB-EFFECTIVE-IP";
    setact.value = data->tx->er_ipstr;
    header_action(bufp, hdr_loc, &setact, data->tx->mp);

    /* Now manipulate header as requested by ironbee */
    for (act = data->hdr_actions; act != NULL; act = act->next) {
        if (act->dir != ibd->dir)
            continue;    /* it's not for us */

        TSDebug("ironbee", "Manipulating HTTP headers");
        header_action(bufp, hdr_loc, act, data->tx->mp);
    }

    /* Add internal header if we blocked the transaction */
    setact.hdr = "@IB-BLOCK-FLAG";
    if ((data->tx->flags & (IB_TX_BLOCK_PHASE|IB_TX_BLOCK_IMMEDIATE)) != 0) {
        setact.value = "blocked";
        header_action(bufp, hdr_loc, &setact, data->tx->mp);
    }
    else if (data->tx->flags & IB_TX_BLOCK_ADVISORY) {
        setact.value = "advisory";
        header_action(bufp, hdr_loc, &setact, data->tx->mp);
    }

process_hdr_cleanup:
    TSHandleMLocRelease(bufp, TS_NULL_MLOC, hdr_loc);

    /* If an error sent us to cleanup then it's in ret.  Else just
     * return whether or not Ironbee has signalled an HTTP status.
     */
    return ( (ret != HDR_OK) ?
             ret :
             ((data->status == 0) ? HDR_OK : HDR_HTTP_STATUS));
}

/**
 * Initialize the IB connection.
 *
 * Initializes an IronBee connection from a ATS continuation
 *
 * @param[in] iconn IB connection
 * @param[in] ssn Session context data
 *
 * @returns status
 */
static ib_status_t ironbee_conn_init(
    ib_ssn_ctx *ssn)
{
    assert(ssn != NULL);
    ib_status_t            rc;
    const struct sockaddr *addr;
    int                    port;
    ib_conn_t             *iconn = ssn->iconn;

    /* remote ip */
    addr = TSHttpTxnClientAddrGet(ssn->txnp);
    addr2str(addr, ssn->remote_ip, &port);

    iconn->remote_ipstr = ssn->remote_ip;
    rc = ib_data_add_bytestr(iconn->data,
                             "remote_ip",
                             (uint8_t *)iconn->remote_ipstr,
                             strlen(ssn->remote_ip),
                             NULL);
    if (rc != IB_OK) {
        return rc;
    }

    /* remote port */
    iconn->remote_port = port;
    rc = ib_data_add_num(iconn->data, "remote_port", port, NULL);
    if (rc != IB_OK) {
        return rc;
    }

    /* local end */
    addr = TSHttpTxnIncomingAddrGet(ssn->txnp);

    addr2str(addr, ssn->local_ip, &port);

    iconn->local_ipstr = ssn->local_ip;
    rc = ib_data_add_bytestr(iconn->data,
                             "local_ip",
                             (uint8_t *)iconn->local_ipstr,
                             strlen(ssn->local_ip),
                             NULL);
    if (rc != IB_OK) {
        return rc;
    }

    /* local_port */
    iconn->local_port = port;
    rc = ib_data_add_num(iconn->data, "local_port", port, NULL);
    if (rc != IB_OK) {
        return rc;
    }
    return IB_OK;
}

/**
 * Plugin for the IronBee ATS.
 *
 * Handles some ATS events.
 *
 * @param[in,out] contp Pointer to the continuation
 * @param[in,out] event Event from ATS
 * @param[in,out] edata Event data
 *
 * @returns status
 */
static int ironbee_plugin(TSCont contp, TSEvent event, void *edata)
{
    TSVConn connp;
    TSCont mycont;
    TSMutex conn_mutex;
    TSHttpTxn txnp = (TSHttpTxn) edata;
    TSHttpSsn ssnp = (TSHttpSsn) edata;
    ib_txn_ctx *txndata;
    ib_ssn_ctx *ssndata;
    ib_hdr_outcome status;

    TSDebug("ironbee", "Entering ironbee_plugin with %d", event);
    switch (event) {

        /* CONNECTION */
        case TS_EVENT_HTTP_SSN_START:
            /* start of connection */
            /* But we can't initialize conn stuff here, because there's
             * no API to get the connection stuff required by ironbee
             * at this point.  So instead, intercept the first TXN
             *
             * what we can and must do: create a new contp whose
             * lifetime is our ssn
             */
            conn_mutex = TSMutexCreate();
            mycont = TSContCreate(ironbee_plugin, conn_mutex);
            TSHttpSsnHookAdd (ssnp, TS_HTTP_TXN_START_HOOK, mycont);
            ssndata = TSmalloc(sizeof(*ssndata));
            memset(ssndata, 0, sizeof(*ssndata));
            ssndata->mutex = conn_mutex;
            ssndata->contp = mycont;
            TSContDataSet(mycont, ssndata);

            TSHttpSsnHookAdd (ssnp, TS_HTTP_SSN_CLOSE_HOOK, mycont);

            TSHttpSsnReenable (ssnp, TS_EVENT_HTTP_CONTINUE);
            break;
        case TS_EVENT_HTTP_TXN_START:
            /* start of Request */
            /* First req on a connection, we set up conn stuff */

            ssndata = TSContDataGet(contp);
            TSMutexLock(ssndata->mutex);
            if ( (ssndata->iconn == NULL) && (ironbee != NULL) ) {
                ib_status_t rc;
                rc = ib_conn_create(ironbee, &ssndata->iconn, contp);
                if (rc != IB_OK) {
                    TSError("ironbee: ib_conn_create: %d\n", rc);
                    return rc; // FIXME - figure out what to do
                }

                TSDebug("ironbee", "CONN CREATE: conn=%p", ssndata->iconn);
                ssndata->txnp = txnp;
                ssndata->txn_count = ssndata->closing = 0;

                rc = ironbee_conn_init(ssndata);
                if (rc != IB_OK) {
                    TSError("ironbee: ironbee_conn_init: %d\n", rc);
                    return rc; // FIXME - figure out what to do
                }

                TSContDataSet(contp, ssndata);
                TSDebug("ironbee", "ironbee_plugin: calling ib_state_notify_conn_opened()");
                ib_state_notify_conn_opened(ironbee, ssndata->iconn);
            }
            ++ssndata->txn_count;
            TSMutexUnlock(ssndata->mutex);

            /* create a txn cont (request ctx) */
            mycont = TSContCreate(ironbee_plugin, TSMutexCreate());
            txndata = TSmalloc(sizeof(*txndata));
            memset(txndata, 0, sizeof(*txndata));
            txndata->ssn = ssndata;
            txndata->txnp = txnp;
            TSContDataSet(mycont, txndata);

            /* With both of these, SSN_CLOSE gets called first.
             * I must be misunderstanding SSN
             * So hook it all to TXN
             */
            TSHttpTxnHookAdd(txnp, TS_HTTP_TXN_CLOSE_HOOK, mycont);

            /* Hook to process responses */
            TSHttpTxnHookAdd(txnp, TS_HTTP_READ_RESPONSE_HDR_HOOK, mycont);

            /* Hook to process requests */
            TSHttpTxnHookAdd(txnp, TS_HTTP_READ_REQUEST_HDR_HOOK, mycont);

            if (ssndata->iconn == NULL) {
                txndata->tx = NULL;
            }
            else {
                ib_tx_create(&txndata->tx, ssndata->iconn, txndata);
                TSDebug("ironbee",
                        "TX CREATE: conn=%p tx=%p id=%s txn_count=%d",
                        ssndata->iconn, txndata->tx, txndata->tx->id,
                        txndata->ssn->txn_count);
            }

            TSHttpTxnReenable(txnp, TS_EVENT_HTTP_CONTINUE);
            break;

        /* HTTP RESPONSE */
        case TS_EVENT_HTTP_READ_RESPONSE_HDR:
            txndata = TSContDataGet(contp);
            if (txndata->tx == NULL) {
                TSHttpTxnReenable(txnp, TS_EVENT_HTTP_CONTINUE);
                break;
            }

            /* Feed ironbee the headers if not done alread. */
            if (!ib_tx_flags_isset(txndata->tx, IB_TX_FRES_STARTED)) {
                status = process_hdr(txndata, txnp, &ib_direction_server_resp);

                /* OK, if this was an HTTP 100 response, it's not the
                 * response we're interested in.  No headers have been
                 * sent yet, and no data will be sent until we've
                 * reached here again with the final response.
                 */
                if (status == HDR_HTTP_100) {
                    TSHttpTxnReenable(txnp, TS_EVENT_HTTP_CONTINUE);
                    break;
                }
                // FIXME: Need to know if this fails as it (I think) means
                //        that the response did not come from the server and
                //        that ironbee should ignore it.
                /* I've not seen a fail here.  AFAICT if either the origin
                 * isn't responding or we're responding from cache. we
                 * never reach here in the first place.
                 */
                if (ib_tx_flags_isset(txndata->tx, IB_TX_FRES_SEENHEADER)) {
                    txndata->state |= HDRS_OUT;
                }
            }

            /* If ironbee signalled an error while processing request body data,
             * this is the first opportunity to divert to an errordoc
             */
            if (IB_HTTP_CODE(txndata->status)) {
                TSDebug("ironbee", "HTTP code %d contp=%p", txndata->status, contp);
                TSHttpTxnHookAdd(txnp, TS_HTTP_SEND_RESPONSE_HDR_HOOK, contp);
                TSHttpTxnReenable(txnp, TS_EVENT_HTTP_ERROR);
                break;
            }

            /* hook an output filter to watch data */
            connp = TSTransformCreate(out_data_event, txnp);
            TSContDataSet(connp, txndata);
            TSHttpTxnHookAdd(txnp, TS_HTTP_RESPONSE_TRANSFORM_HOOK, connp);

            TSHttpTxnReenable(txnp, TS_EVENT_HTTP_CONTINUE);
            break;

        /* hook for processing response headers */
        /* If ironbee has sent us into an error response then
         * we came here in our error path, with nonzero status
         * FIXME: tests
         */
        case TS_EVENT_HTTP_SEND_RESPONSE_HDR:
            txndata = TSContDataGet(contp);

            txndata->state |= START_RESPONSE;

            if (txndata->status != 0) {
                error_response(txnp, txndata);
            }

            txndata->state |= START_RESPONSE;

            /* Feed ironbee the headers if not done already. */
            if (!ib_tx_flags_isset(txndata->tx, IB_TX_FRES_STARTED)) {
                process_hdr(txndata, txnp, &ib_direction_client_resp);
            }

            /* If there is an error with a body, then notify ironbee.
             *
             * NOTE: I do not see anywhere else to put this as the error body is
             *       just a buffer and not delivered via normal IO channels, so
             *       the error body will never get caught by an event.
             */
            if ((txndata->status != 0) && (txndata->err_body != NULL)) {
                ib_txdata_t itxdata;
                itxdata.data = (uint8_t *)txndata->err_body;
                itxdata.dlen = strlen(txndata->err_body);
                TSDebug("ironbee",
                        "error_response: calling ib_state_notify_response_body_data() %s:%d",
                        __FILE__, __LINE__);
                ib_state_notify_response_body_data(ironbee, txndata->tx, &itxdata);
            }

            TSHttpTxnReenable(txnp, TS_EVENT_HTTP_CONTINUE);
            break;

            /* HTTP REQUEST */
        case TS_EVENT_HTTP_READ_REQUEST_HDR:
            txndata = TSContDataGet(contp);

            /* hook to examine output headers */
            /* Not sure why we can't do it right now, but it seems headers
             * are not yet available.
             * Can we use another case switch in this function?
             */
            //TSHttpTxnHookAdd(txnp, TS_HTTP_OS_DNS_HOOK, contp);
            TSHttpTxnHookAdd(txnp, TS_HTTP_PRE_REMAP_HOOK, contp);

            /* hook an input filter to watch data */
            connp = TSTransformCreate(in_data_event, txnp);
            TSContDataSet(connp, txndata);
            TSHttpTxnHookAdd(txnp, TS_HTTP_REQUEST_TRANSFORM_HOOK, connp);

            TSHttpTxnReenable(txnp, TS_EVENT_HTTP_CONTINUE);
            break;

            /* hook for processing incoming request/headers */
        case TS_EVENT_HTTP_PRE_REMAP:
        case TS_EVENT_HTTP_OS_DNS:
            txndata = TSContDataGet(contp);
            status = process_hdr(txndata, txnp, &ib_direction_client_req);
            txndata->state |= HDRS_IN;
            if (IB_HDR_OUTCOME_IS_HTTP(status, txndata)) {
                TSDebug("ironbee", "HTTP code %d contp=%p", txndata->status, contp);
                TSHttpTxnHookAdd(txnp, TS_HTTP_SEND_RESPONSE_HDR_HOOK, contp);
                TSHttpTxnReenable(txnp, TS_EVENT_HTTP_ERROR);
            }
            else {
                /* Other nonzero statuses not supported */
                switch(status) {
                  case HDR_OK:
                    break;	/* All's well */
                  case HDR_HTTP_STATUS:
                    // FIXME: should we take the initiative here and return 500?
                    TSError("Internal error: ts-ironbee requested error but no error response set");
                    break;
                  case HDR_HTTP_100:
                    /* This can't actually happen with current Trafficserver
                     * versions, as TS will generate a 400 error without
                     * reference to us.  But in case that changes in future ...
                     */
                    TSError("No request headers found!");
                    break;
                  default:
                    TSError("Unhandled state arose in handling request headers");
                    break;
                }
                TSHttpTxnReenable(txnp, TS_EVENT_HTTP_CONTINUE);
            }
            break;


            /* CLEANUP EVENTS */
        case TS_EVENT_HTTP_TXN_CLOSE:
        {
            ib_txn_ctx *ctx = TSContDataGet(contp);
            if (ctx->tx != NULL) {
                TSDebug("ironbee", "TXN Close: %p\n", (void *)contp);
                if (!ib_tx_flags_isset(ctx->tx, IB_TX_FPOSTPROCESS)) {
                    ib_state_notify_postprocess(ironbee, ctx->tx);
                }
                if (!ib_tx_flags_isset(ctx->tx, IB_TX_FLOGGING)) {
                    ib_state_notify_logging(ironbee, ctx->tx);
                }
                ib_txn_ctx_destroy(ctx);
            }
            TSContDataSet(contp, NULL);
            TSContDestroy(contp);
            TSHttpTxnReenable(txnp, TS_EVENT_HTTP_CONTINUE);
            break;
        }

        case TS_EVENT_HTTP_SSN_CLOSE:
            TSDebug("ironbee", "SSN Close: %p\n", (void *)contp);
            ib_ssn_ctx_destroy(TSContDataGet(contp));
            //TSContDestroy(contp);
            TSHttpSsnReenable(ssnp, TS_EVENT_HTTP_CONTINUE);
            break;

            /* if we get here we've got a bug */
        default:
            TSError("BUG: unhandled event %d in ironbee_plugin\n", event);
            break;
    }

    return 0;
}

static int check_ts_version(void)
{

    const char *ts_version = TSTrafficServerVersionGet();
    int result = 0;

    if (ts_version) {
        int major_ts_version = 0;
        int minor_ts_version = 0;
        int patch_ts_version = 0;

        if (sscanf(ts_version, "%d.%d.%d", &major_ts_version, &minor_ts_version, &patch_ts_version) != 3) {
            return 0;
        }

        /* Need at least TS 3.0 */
        if (major_ts_version >= 3) {
            result = 1;
        }

    }

    return result;
}

/**
 * IronBee ATS logger.
 *
 * Performs IronBee logging for the ATS plugin.
 *
 * @param[in] ib IronBee engine
 * @param[in] level Debug level
 * @param[in] file File name
 * @param[in] line Line number
 * @param[in] fmt Format string
 * @param[in] ap Var args list to match the format
 * @param[in] cbdata Callback data.
 */
static
void ironbee_logger(
    const ib_engine_t *ib,
    ib_log_level_t     level,
    const char        *file,
    int                line,
    const char        *fmt,
    va_list            ap,
    void              *cbdata
)
{
    char *buf = NULL;
    static size_t c_buf_size = 7000;
    char *new_fmt;
    const char *errmsg = NULL;
    ib_log_level_t logger_level = ib_log_get_level(ib);
    TSReturnCode rc;

    buf = (char *)malloc(c_buf_size);
    if (buf == NULL) {
        return;
    }

    /* 100 is more than sufficient. */
    new_fmt = (char *)malloc(strlen(fmt) + 100);
    if (new_fmt == NULL) {
        free(buf);
        return;
    }
    sprintf(new_fmt, "%-10s- ", ib_log_level_to_string(level));

    if ( (file != NULL) && (line > 0) && (logger_level >= IB_LOG_DEBUG)) {
        size_t flen;
        while ( (file != NULL) && (strncmp(file, "../", 3) == 0) ) {
            file += 3;
        }
        flen = strlen(file);
        if (flen > 23) {
            file += (flen - 23);
        }

        static const size_t c_line_info_length = 35;
        char line_info[c_line_info_length];
        snprintf(
            line_info,
            c_line_info_length,
            "(%23s:%-5d) ",
            file,
            line
        );
        strcat(new_fmt, line_info);
    }
    strcat(new_fmt, fmt);

    vsnprintf(buf, c_buf_size, new_fmt, ap);
    free(new_fmt);

    /* Write it to the ironbee log. */
    /* FIXME: why is the format arg's prototype not const char* ? */
    rc = TSTextLogObjectWrite(ironbee_log, (char *)"%s", buf);
    if (rc != TS_SUCCESS) {
        errmsg = "Data logging failed!";
    }

    if (errmsg != NULL) {
        TSError("[ts-ironbee] %s\n", errmsg);
    }

    if (buf != NULL) {
        free(buf);
    }
}

/**
 * Convert an IP address into a string.
 *
 * @param[in,out] addr IP address structure
 * @param[in] str Buffer in which to store the address string
 * @param[in] port Pointer to port number (also filled in)
 */
static void addr2str(const struct sockaddr *addr, char *str, int *port)
{
    char serv[8]; /* port num */
    int rv = getnameinfo(addr, sizeof(*addr), str, ADDRSIZE, serv, 8,
                         NI_NUMERICHOST|NI_NUMERICSERV);
    if (rv != 0) {
        TSError("[ts-ironbee] getnameinfo: %d\n", rv);
    }
    *port = atoi(serv);
}


/* this can presumably be global since it's only setup on init */
//static ironbee_config_t ibconfig;
//#define TRACEFILE "/tmp/ironbee-trace"
#define TRACEFILE NULL

/**
 * Handle ATS shutdown for IronBee plugin.
 *
 * Registered via atexit() during initialization, destroys the IB engine,
 * etc.
 *
 */
static void ibexit(void)
{
    if (ironbee_log != NULL)
        TSTextLogObjectDestroy(ironbee_log);
    ib_engine_destroy(ironbee);
}

/**
 * Function and struct to read a TS-style argc/argv commandline into
 * a config struct.  This struct is only used for ironbee_init, and
 * serves to enable new/revised options without disrupting the API or
 * load syntax.
 *
 * @param[out] ibconf Configuration struct to populate
 * @param[in] argc Command-line argument count
 * @param[in] argv Command-line argument list
 * @return  Success/Failure parsing the config line
 */
 
typedef struct ibconf_t {
    const char *configfile;
    const char *logfile;
    int loglevel;
    int no_log;
} ibconf_t;
static ib_status_t read_ibconf(ibconf_t *ibconf, int argc, const char *argv[])
{
    int c;

    /* defaults */
    memset(ibconf, 0, sizeof(ibconf_t));
    ibconf->loglevel = 4;
    ibconf->logfile = DEFAULT_LOG;

    /* const-ness mismatch looks like an oversight, so casting should be fine */
    while (c = getopt(argc, (char**)argv, "l:Lv:"), c != -1) {
        switch(c) {
            case 'L':
                ibconf->no_log = 1;
                break;
            case 'l':
                ibconf->logfile = optarg;
                break;
            case 'v':
                ibconf->loglevel = atoi(optarg);
                break;
            default:
                TSError("[ironbee] Unrecognised option -%c ignored.\n", optopt);
                break;
        }
    }

    /* keep the config file as a non-opt argument for back-compatibility */
    if (optind == argc-1) {
        ibconf->configfile = argv[optind];
        return IB_OK;
    }
    else {
        TSError("[ironbee] exactly one configuration file name required\n");
        return IB_EINVAL;
    }
}
/**
 * Initialize IronBee for ATS.
 *
 * Performs IB initializations for the ATS plugin.
 *
 * @param[in] ibconf Configuration read from the Trafficserver plugin load line
 *
 * @returns status
 */
static int ironbee_init(ibconf_t *ibconf)
{
    /* grab from httpd module's post-config */
    ib_status_t rc;
    ib_cfgparser_t *cp;
    ib_context_t *ctx;
    int rv;
    ib_engine_t *ib = NULL;

    rc = ib_initialize();
    if (rc != IB_OK) {
        return rc;
    }

    if (!ibconf->no_log) {
        /* success is documented as TS_LOG_ERROR_NO_ERROR but that's undefined.
         * It's actually a TS_SUCCESS (proxy/InkAPI.cc line 6641).
         */
        rv = TSTextLogObjectCreate(ibconf->logfile, TS_LOG_MODE_ADD_TIMESTAMP,
                                   &ironbee_log);
        if (rv != TS_SUCCESS) {
            return IB_OK + rv;
        }

        ib_util_log_level(ibconf->loglevel);
    }

    rc = ib_engine_create(&ib, &ibplugin);
    if (rc != IB_OK) {
        return rc;
    }

<<<<<<< HEAD
    if (!ibconf->no_log) {
        ib_log_set_logger_fn(ironbee, ironbee_logger, NULL);
    }
=======
    ib_log_set_logger_fn(ib, ironbee_logger, NULL);
>>>>>>> 3a6e0d14
    /* Using default log level function. */

    rc = ib_engine_init(ib);
    if (rc != IB_OK) {
        return rc;
    }
    rc = atexit(ibexit);
    if (rc != 0) {
        return IB_OK + rv;
    }

<<<<<<< HEAD
=======
    ib_hook_conn_register(ib, conn_opened_event,
                          ironbee_conn_init, NULL);


>>>>>>> 3a6e0d14
    /* This creates the main context */
    rc = ib_cfgparser_create(&cp, ib);
    if (rc != IB_OK) {
        return rc;
    }
    rc = ib_engine_config_started(ib, cp);
    if (rc != IB_OK) {
        return rc;
    }

    /* Get the main context, set some defaults */
<<<<<<< HEAD
    ctx = ib_context_main(ironbee);
    if (!ibconf->no_log)
        ib_context_set_num(ctx, "logger.log_level", ibconf->loglevel);
=======
    ctx = ib_context_main(ib);
    ib_context_set_num(ctx, "logger.log_level", 4);
>>>>>>> 3a6e0d14

    rc = ib_cfgparser_parse(cp, ibconf->configfile);
    if (rc != IB_OK) {
        ib_engine_config_finished(ib);
        ib_cfgparser_destroy(cp);
        return rc;
    }
    rc = ib_engine_config_finished(ib);
    if (rc != IB_OK) {
        return rc;
    }
    rc = ib_cfgparser_destroy(cp);
    if (rc != IB_OK) {
        return rc;
    }

    /* Now that we're all done initializing, set the engine pointer */
    ironbee = ib;
    return IB_OK;
}

/**
 * Initialize the IronBee ATS plugin.
 *
 * Performs initializations required by ATS.
 *
 * @param[in] argc Command-line argument count
 * @param[in] argv Command-line argument list
 */
void TSPluginInit(int argc, const char *argv[])
{
    int rv;
    TSPluginRegistrationInfo info;
    TSCont cont;
    ibconf_t ibconf;

    /* FIXME - check why these are char*, not const char* */
    info.plugin_name = (char *)"ironbee";
    info.vendor_name = (char *)"Qualys, Inc";
    info.support_email = (char *)"ironbee-users@lists.sourceforge.com";

    if (TSPluginRegister(TS_SDK_VERSION_3_0, &info) != TS_SUCCESS) {
        TSError("[ironbee] Plugin registration failed.\n");
        goto Lerror;
    }

    if (!check_ts_version()) {
        TSError("[ironbee] Plugin requires Traffic Server 3.0 or later\n");
        goto Lerror;
    }

    rv = read_ibconf(&ibconf, argc, argv);
    if (rv != IB_OK) {
        /* we already logged the error */
        goto Lerror;
    }

    rv = ironbee_init(&ibconf);
    if (rv != IB_OK) {
        TSError("[ironbee] initialization failed with %d\n", rv);
        goto Lerror;
    }

    cont = TSContCreate(ironbee_plugin, TSMutexCreate());
    if (cont == NULL) {
        TSError("[ironbee] failed to create initial continuation!\n");
        goto Lerror;
    }

    /* connection initialization & cleanup */
    TSHttpHookAdd(TS_HTTP_SSN_START_HOOK, cont);
    return;

Lerror:
    TSError("[ironbee] Unable to initialize plugin (disabled).\n");
}<|MERGE_RESOLUTION|>--- conflicted
+++ resolved
@@ -2305,13 +2305,9 @@
         return rc;
     }
 
-<<<<<<< HEAD
     if (!ibconf->no_log) {
-        ib_log_set_logger_fn(ironbee, ironbee_logger, NULL);
-    }
-=======
-    ib_log_set_logger_fn(ib, ironbee_logger, NULL);
->>>>>>> 3a6e0d14
+        ib_log_set_logger_fn(ib, ironbee_logger, NULL);
+    }
     /* Using default log level function. */
 
     rc = ib_engine_init(ib);
@@ -2323,13 +2319,6 @@
         return IB_OK + rv;
     }
 
-<<<<<<< HEAD
-=======
-    ib_hook_conn_register(ib, conn_opened_event,
-                          ironbee_conn_init, NULL);
-
-
->>>>>>> 3a6e0d14
     /* This creates the main context */
     rc = ib_cfgparser_create(&cp, ib);
     if (rc != IB_OK) {
@@ -2341,14 +2330,9 @@
     }
 
     /* Get the main context, set some defaults */
-<<<<<<< HEAD
-    ctx = ib_context_main(ironbee);
+    ctx = ib_context_main(ib);
     if (!ibconf->no_log)
         ib_context_set_num(ctx, "logger.log_level", ibconf->loglevel);
-=======
-    ctx = ib_context_main(ib);
-    ib_context_set_num(ctx, "logger.log_level", 4);
->>>>>>> 3a6e0d14
 
     rc = ib_cfgparser_parse(cp, ibconf->configfile);
     if (rc != IB_OK) {
