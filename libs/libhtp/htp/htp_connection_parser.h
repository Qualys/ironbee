--- conflicted
+++ resolved
@@ -97,12 +97,7 @@
 /**
  * Retrieves the pointer to the active inbound transaction. In connection
  * parsing mode there can be many open transactions, and up to 2 active
-<<<<<<< HEAD
- * transactions at any one time. This is due to HTTP pipelining. This
- * function should only be used in a request callback.
-=======
  * transactions at any one time. This is due to HTTP pipelining. Can be NULL.
->>>>>>> 3a6e0d14
  *
  * @param[in] connp
  * @return Active inbound transaction, or NULL if there isn't one.
@@ -123,12 +118,7 @@
 /**
  * Retrieves the pointer to the active outbound transaction. In connection
  * parsing mode there can be many open transactions, and up to 2 active
-<<<<<<< HEAD
- * transactions at any one time. This is due to HTTP pipelining. This function
- * should be only be used in a response callback.
-=======
  * transactions at any one time. This is due to HTTP pipelining. Can be NULL.
->>>>>>> 3a6e0d14
  *
  * @param[in] connp
  * @return Active outbound transaction, or NULL if there isn't one.
